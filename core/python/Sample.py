''' Sample class.
    Implements definition and handling of the TChain.
'''

# Standard imports
import ROOT
import uuid
import os
import random
from array import array
from math import sqrt
# Logging
import logging
logger = logging.getLogger(__name__)

# RootTools imports
import RootTools.core.helpers as helpers
import RootTools.plot.Plot as Plot
from RootTools.fwlite.Database import Database
import subprocess

def xrdcpWrapper( args ):
    logger.info("Copying file with command '%s'", args)
    subprocess.call([args], shell = True)
    return True

# new_name method for sample counting
@helpers.static_vars( sample_counter = 0 )
def new_name():
    result = "Sample_"+str( new_name.sample_counter )
    new_name.sample_counter += 1
    return result

def check_equal_(vals):
    if not len(set(vals)) == 1:
        raise ValueError( "Sample combine check failed on: %r"%vals )
    else:
        return vals[0]

class Sample ( object ): # 'object' argument will disappear in Python 3

    def __init__(self, 
            name, 
            treeName , 
            files = [], 
            normalization = None, 
            selectionString = None, 
            weightString = None,
            xSection = -1,
            isData = False, 
            color = 0, 
            texName = None):
        ''' Handling of sample. Uses a TChain to handle root files with flat trees.
            'name': Name of the sample, 
            'treeName': name of the TTree in the input files
            'normalization': can be set in order to later calculate weights, 
            e.g. to total number of events befor all cuts or the sum of NLO gen weights
            'selectionString': sample specific string based selection (can be list of strings)
            'weightString': sample specific string based weight (can be list of strings)
            'xSection': cross section of the sample
            'isData': Whether the sample is real data or not (simulation)
            'color': ROOT color to be used in plot scripts
            'texName': ROOT TeX string to be used in legends etc.
        '''

        self.name = name
        self.treeName = treeName
        self.files = files
        self.xSection = xSection

        if not len(self.files)>0:
          raise helpers.EmptySampleError( "No ROOT files for sample %s! Files: %s" % (self.name, self.files) )

        self.normalization = normalization
        self._chain = None
       
        self.__selectionStrings = [] 
        self.setSelectionString( selectionString )

        self.__weightStrings = [] 
        self.setWeightString( weightString )

        self.isData = isData
        self.color = color
        self.texName = texName if not texName is None else name

        # Other samples. Add friend elements (friend, treeName)
        self.friends = []
             
        logger.debug("Created new sample %s with %i files, treeName %s,  selectionStrings %r and weightStrings %r.", 
            name, len(self.files), treeName, self.__selectionStrings, self.__weightStrings)

    def setSelectionString(self, selectionString):
        if type(selectionString)==type(""):
            self.__selectionStrings = [ selectionString ]
        elif type(selectionString)==type([]): 
            self.__selectionStrings =  selectionString 
        elif selectionString is None:
            self.__selectionStrings = []
        else:
            raise ValueError( "Don't know what to do with selectionString %r"%selectionString )
        logger.debug("Sample now has selectionString: %s", self.selectionString)
        self.clear()

    def addSelectionString(self, selectionString):
        if type(selectionString)==type(""):
            self.__selectionStrings += [ selectionString ] 
            self.clear()
        elif type(selectionString)==type([]): 
            self.__selectionStrings +=  selectionString 
            self.clear()
        elif (selectionString is None ) or selectionString == []:
            pass 
        else:
            raise ValueError( "Don't know what to do with selectionString %r"%selectionString )

    def setWeightString(self, weightString):
        if type(weightString)==type(""):
            self.__weightStrings = [ weightString ]
        elif type(weightString)==type([]): 
            self.__weightStrings =  weightString 
        elif weightString is None:
            self.__weightStrings = []
        else:
            raise ValueError( "Don't know what to do with weightString %r"%weightString )
        logger.debug("Sample now has weightString: %s", self.weightString)
        self.clear()

    def addWeightString(self, weightString):
        if type(weightString)==type(""):
            self.__weightStrings += [ weightString ] 
            self.clear()
        elif type(weightString)==type([]): 
            self.__weightStrings +=  weightString 
            self.clear()
        elif (weightString is None ) or weightString == []:
            pass 
        else:
            raise ValueError( "Don't know what to do with weightString %r"%weightString )

    @property
    def selectionString(self):
        return self.__selectionStrings if type(self.__selectionStrings)==type("") else helpers.combineStrings(self.__selectionStrings, stringOperator = "&&") 

    @property
    def weightString(self):
        return self.__weightStrings if type(self.__weightStrings)==type("") else helpers.combineStrings(self.__weightStrings, stringOperator = "*") 

    @classmethod
    def combine(cls, name, samples, texName = None, maxN = None, color = 0):
        '''Make new sample from a list of samples.
           Adds normalizations if neither is None
        '''
        if not (type(samples) in [type([]), type(())]) or len(samples)<1:
            raise ValueError( "Need non-empty list of samples. Got %r"% samples)

        normalizations = [s.normalization for s in samples]
        if None not in normalizations:
            normalization = sum(normalizations)
        else:
            normalization = None

        files = sum([s.files for s in samples], [])
        maxN = maxN if maxN is not None and maxN>0 else None
        files = files[:maxN]

        return cls(name = name, \
                   treeName = check_equal_([s.treeName for s in samples]),
                   normalization = normalization,
                   files = files,
                   selectionString = check_equal_([s.selectionString for s in samples]),
                   isData = check_equal_([s.isData for s in samples]),
                   color = color, 
                   texName = texName
            )
 
    @classmethod
    def fromFiles(cls, name, files, 
        treeName = "Events", normalization = None, 
        selectionString = None, weightString = None, 
        isData = False, color = 0, texName = None, maxN = None):
        '''Load sample from files or list of files. If the name is "", enumerate the sample
        '''

        # Work with files and list of files
        files = [files] if type(files)==type("") else files

        # If no name, enumerate them.
        if not name: name = new_name()

        # restrict files 
        maxN = maxN if maxN is not None and maxN>0 else None
        files = files[:maxN]

        sample =  cls(name = name, treeName = treeName, files = files, normalization = normalization, \
                selectionString = selectionString, weightString = weightString,
                isData = isData, color=color, texName = texName)

        logger.debug("Loaded sample %s from %i files.", name, len(files))
        return sample

    @classmethod
    def fromDPMDirectory(cls, name, directory, treeName = "Events", normalization = None, \
                selectionString = None, weightString = None,
                isData = False, color = 0, texName = None, maxN = None, noCheckProxy=False):

        import subprocess
        if not directory.startswith("/dpm"): raise ValueError( "DPM directory does not start with /dpm/: %s" % directory )

        # Renew proxy
        from RootTools.core.helpers import renew_proxy
        proxy_path = os.path.expandvars('$HOME/private/.proxy')
        if not noCheckProxy:
            proxy = renew_proxy(proxy_path)
        else:
            proxy = proxy_path
            logger.info("Not checking your proxy. Asuming you know it's still valid.")
        logger.info( "Using proxy %s"%proxy )

        p = subprocess.Popen(["dpns-ls -l %s" % directory], shell = True , stdout=subprocess.PIPE, stderr=subprocess.STDOUT)
        files = []
        for line in p.stdout.readlines():
                line = line[:-1]
                filename = line.split()[-1] # The filename is the last string of the output of dpns-ls
                if filename.endswith(".root"):
                    files.append( "root://hephyse.oeaw.ac.at/" + os.path.join( directory, filename ) )
                if maxN is not None and maxN>0 and len(files)>=maxN:
                    break
        sample =  cls(name = name, treeName = treeName, files = files, normalization = normalization, \
            selectionString = selectionString, weightString = weightString,
            isData = isData, color=color, texName = texName)
        logger.debug("Loaded sample %s from %i files.", name, len(files))
        return sample

    @classmethod
    def fromDirectory(cls, name, directory, treeName = "Events", normalization = None, \
                selectionString = None, weightString = None,
                isData = False, color = 0, texName = None, maxN = None):
        '''Load sample from directory or list of directories. If the name is "", enumerate the sample
        '''
        # Work with directories and list of directories
        directories = [directory] if type(directory)==type("") else directory 

        # If no name, enumerate them.
        if not name: name = new_name()

        # find all files
        files = [] 
        for d in directories:
            fileNames = [ os.path.join(d, f) for f in os.listdir(d) if f.endswith('.root') ]
            if len(fileNames) == 0:
                raise helpers.EmptySampleError( "No root files found in directory %s." %d )
            files.extend( fileNames )
        if not treeName: 
            treeName = "Events"
            logger.debug("Argument 'treeName' not provided, using 'Events'.") 

        # restrict files 
        maxN = maxN if maxN is not None and maxN>0 else None
        files = files[:maxN]

        sample =  cls(name = name, treeName = treeName, files = files, normalization = normalization, \
            selectionString = selectionString, weightString = weightString,
            isData = isData, color=color, texName = texName)
        logger.debug("Loaded sample %s from %i files.", name, len(files))
        return sample
    
    @classmethod
    def nanoAODfromDAS(cls, name, DASname, instance = 'global', redirector='root://hephyse.oeaw.ac.at/', dbFile=None, overwrite=False, treeName = "Events", maxN = None, \
            selectionString = None, weightString = None, xSection=-1,
            isData = False, color = 0, texName = None, multithreading=True, genWeight='genWeight'):
        '''
        get nanoAOD from DAS and make a local copy on afs 
        '''
        from multiprocessing import Pool
        import json
        maxN = maxN if maxN is not None and maxN>0 else None
        limit = maxN if maxN else 0

        n_cache_files = 0 
        # Don't use the cache on partial queries
        if dbFile is not None and ( maxN<0 or maxN is None ):
            cache = Database(dbFile, "fileCache", ["name", "DAS", "normalization"]) 
            n_cache_files = cache.contains({'name':name, 'DAS':DASname})
        else:
            cache = None


        if n_cache_files and not overwrite:
            files = [ f["value"] for f in cache.getDicts({'name':name, 'DAS':DASname}) ]
            normalization = cache.getDicts({'name':name, 'DAS':DASname})[0]["normalization"]
            
            logger.info('Found sample %s in cache %s, return %i files.', name, dbFile, len(files))

        else:
            if overwrite:
                cache.removeObjects({"name":name})

            def _dasPopen(dbs):
                if 'LSB_JOBID' in os.environ:
                    raise RuntimeError, "Trying to do a DAS query while in a LXBatch job (env variable LSB_JOBID defined)\nquery was: %s" % dbs
                logger.info('DAS query\t: %s',  dbs)
                return os.popen(dbs)

            sampleName = DAS.rstrip('/')
            query, qwhat = sampleName, "dataset"
            if "#" in sampleName: qwhat = "block"

            dbs='dasgoclient -query="file %s=%s instance=prod/%s" --limit %i'%(qwhat,query, instance, limit)
            dbsOut = _dasPopen(dbs).readlines()
            
            files = []
            for line in dbsOut:
                if line.startswith('/store/'):
                    line = line.rstrip()
                    filename = redirector+'/'+line
                    files.append(filename)
            
            if DASname.count('SIM'):
                # need to read the proper normalization for MC
                logger.info("Reading normalization. This is slow, so grab a coffee.")
                tmp_sample = cls(name=name, files=files, treeName = treeName, selectionString = selectionString, weightString = weightString,
                    isData = isData, color=color, texName = texName, xSection = xSection, normalization=1)
                normalization = tmp_sample.getYieldFromDraw('(1)', genWeight)['val']
                logger.info("Got normalization %s", normalization)
            else:
                # for data, we can just use the number of events, although no normalization is needed anyway.
                dbs='dasgoclient -query="summary %s=%s instance=prod/%s" --format=json'%(qwhat,query, instance)
                jdata = json.load(_dasPopen(dbs))['data'][0]['summary'][0]
                normalization = int(jdata['nevents'])

        if overwrite or n_cache_files<1:
            for f in files:
                if cache is not None:
                    cache.add({"name":name, 'DAS':DASname, 'normalization':str(normalization)}, f, save=True)
            
        if limit>0: files=files[:limit]
        sample = cls(name=name, files=files, treeName = treeName, selectionString = selectionString, weightString = weightString,
            isData = isData, color=color, texName = texName, xSection = xSection, normalization=float(normalization))
<<<<<<< HEAD

        sample.DAS_name = DAS 
=======
        sample.DAS = DASname
>>>>>>> f8c01913
        return sample
        

    @classmethod
    def fromCMGOutput(cls, name, baseDirectory, treeFilename = 'tree.root', chunkString = None, treeName = 'tree', maxN = None, \
            selectionString = None, weightString = None, 
            isData = False, color = 0, texName = None):
        '''Load a CMG output directory from e.g. unzipped crab output in the 'Chunks' directory structure. 
           Expects the presence of the tree root file and the SkimReport.txt
        ''' 
        from cmg_helpers import read_cmg_normalization
        maxN = maxN if maxN is not None and maxN>0 else None

        # Reading all subdirectories in base directory. If chunkString != None, require cmg output name formatting
        chunkDirectories = []

        # FIXME: Better to loop only over subdirectories in base directory?
        for x in os.listdir(baseDirectory): 
            if os.path.isdir(os.path.join(baseDirectory, x)):
                if not chunkString or (x.startswith(chunkString) and x.endswith('_Chunk')) or x==chunkString:
                    chunkDirectories.append(os.path.join(baseDirectory, x))
                    if len(chunkDirectories)==maxN:break

        logger.debug( "Found %i chunk directories with chunkString %s in base directory %s", \
                           len(chunkDirectories), chunkString, baseDirectory )
        normalization = 0
        files = []
        failedChunks=[]
        goodChunks  =[]

        for i, chunkDirectory in enumerate( chunkDirectories ):
            success = False
            logger.debug("Reading chunk %s", chunkDirectory)

            # Find normalization
            sumW = None
            for root, subFolders, filenames in os.walk( chunkDirectory ):
                # Determine normalization constant
                if 'SkimReport.txt' in filenames:
                    skimReportFilename = os.path.join(root, 'SkimReport.txt')
                    with open(skimReportFilename, 'r') as fin:
                      sumW = read_cmg_normalization(fin)
                      if not sumW:
                          logger.warning( "Read chunk %s and found report '%s' but could not read normalization.",
                                               chunkDirectory, skimReportFilename )
            # Find treefile
            treeFile = None
            for root, subFolders, filenames in os.walk( chunkDirectory ):
                # Load tree file 
                if treeFilename in filenames:
                    treeFile = os.path.join(root, treeFilename)
                    # Checking whether root file is OG and contains a tree
                    if not helpers.checkRootFile(treeFile, checkForObjects=[treeName] ):
                        logger.warning( "Read chunk %s and found tree file '%s' but file looks broken.",  chunkDirectory, treeFile )

            # If both, normalization and treefile are OK call it successful.
            if sumW and treeFile:
                files.append( treeFile )
                normalization += sumW
                logger.debug( "Successfully read chunk %s and incremented normalization by %7.2f",  chunkDirectory, sumW )
                success = True
                goodChunks.append( chunkDirectory )

            if not success:
                failedChunks.append( chunkDirectory )

        # Don't allow empty samples
        if len(goodChunks) == 0:
            raise helpers.EmptySampleError("Could not find good CMGOutput chunks for sample {0}. Total number of chunks: {1}. baseDirectory: {2}"\
                  .format(name, len(chunkDirectories), baseDirectory))

        # Log statements
        eff = 100*len(failedChunks)/float( len(chunkDirectories) )
        logger.debug("Loaded CMGOutput sample %s. Total number of chunks : %i. Normalization: %7.2f Bad: %i. Inefficiency: %3.3f", \
                          name, len(chunkDirectories), normalization, len(failedChunks), eff)

        for chunk in failedChunks:
            logger.debug( "Failed to load chunk %s", chunk)
        logger.debug( "Read %i chunks and total normalization of %f", len(files), normalization )
        return cls( name = name, treeName = treeName, files = files, normalization = normalization, 
            selectionString = selectionString, weightString = weightString,
            isData = isData, color = color, texName = texName )

    @classmethod
    def fromCMGCrabDirectory(cls, name, baseDirectory, treeFilename = 'tree.root', treeName = 'tree', maxN = None, \
            selectionString = None, weightString = None,
            isData = False, color = 0, texName = None):
        '''Load a CMG crab output directory
        ''' 
        import tarfile
        from cmg_helpers import read_cmg_normalization

        maxN = maxN if maxN is not None and maxN>0 else None

        # Walk through all subdirectories and pick up pairs of files '..._n.root and ..._n.tgz where n is the job number'
        treeFiles = {}
        zipFiles  = {}
        for root, subFolders, filenames in os.walk( baseDirectory ):
            for filename in filenames:
                base, ext = os.path.splitext( filename )
                try:
                    n = int(base.split('_')[-1])
                except:
                    # filename is not of the form 'xyz_n' where n is the job number
                    continue
                # add the tgz and files to the dict.   
                filename_ = os.path.join(root, filename)
                if ext=='.root':
                    treeFiles[n] = filename_
                if ext=='.tgz':
                    zipFiles[n] = filename_
        # Find pairs of zip and root files
        pairs = set(zipFiles.keys()) & set(treeFiles.keys())
        n_jobs = len( set(zipFiles.keys()) | set(treeFiles.keys()) )

        normalization = 0
        files = []
        failedJobs = []
        for n in pairs:
            sumW = None
            tf = tarfile.open( zipFiles[n], 'r:gz' )
            for f in tf.getmembers():
                if "SkimReport.txt" in f.name:
                    sumW = read_cmg_normalization(tf.extractfile(f))
                if sumW is not None: break
            if sumW is None:
                logger.warning( "No normalization found when reading tar file %s", zipFiles[n] )
            tf.close()

            # Check treefile for whether the tree 'treeName' can be found.
            # This is an implicit check for broken, recovered or otherwise corrupted root files.
            treeFile = treeFiles[n] if helpers.checkRootFile(treeFiles[n], checkForObjects = [treeName] ) else None

            if treeFile is None: logger.warning( "File %s looks broken. Checked for presence of tree %s.", treeFiles[n] , treeName )

            # If both, normalization and treefile are OK call it successful.
            if sumW and treeFile:
                files.append( treeFile )
                normalization += sumW
                logger.debug( "Successfully read job %i and incremented normalization by %7.2f",  n, sumW )
            else:
                failedJobs.append( n )

        # Don't allow empty samples
        if len(files) == 0:
            raise helpers.EmptySampleError("Could not find valid crab CMG output for sample {0}. Total number of jobs: {1}. baseDirectory: {2}"\
                  .format(name, len(pairs), baseDirectory))

        # Log statements
        eff = 100*len(failedJobs)/float( n_jobs )
        logger.debug("Loaded CMGOutput sample %s. Total number of  jobs: %i, both tgz and root: %i. Normalization: %7.2f Bad: %i. Inefficiency: %3.3f", \
                          name, len(pairs), n_jobs, normalization, len(failedJobs), eff)

        logger.debug( "Read %i chunks and total normalization of %f", len(files), normalization )
        return cls( name = name, treeName = treeName, files = files, normalization = normalization, 
                selectionString = selectionString, weightString = weightString, 
                isData = isData, color = color, texName = texName )

    def split( self, n, nSub=None, clear = True, shuffle = False):
        ''' Split sample into n sub-samples
        '''
        
        if n==1: return self

        if not n>=1:
            raise ValueError( "Can not split into: '%r'" % n )

        files = self.files
        if shuffle: random.shuffle( files ) 
        chunks = helpers.partition( files, min(n , len(files) ) ) 

        if clear: self.clear() # Kill yourself.

        if nSub == None:
            return [ Sample( 
                    name            = self.name+"_%i" % n_sample, 
                    treeName        = self.treeName, 
                    files           = chunks[n_sample], 
                    normalization   = self.normalization, 
                    selectionString = self.selectionString, 
                    weightString    = self.weightString, 
                    isData          = self.isData, 
                    color           = self.color, 
                    texName         = self.texName ) for n_sample in xrange(len(chunks)) ]
        else:
            if nSub>len(chunks):
                return Sample(
                        name            = self.name,
                        treeName        = self.treeName,
                        files           = chunks[nSub],
                        normalization   = self.normalization,
                        selectionString = self.selectionString,
                        weightString    = self.weightString,
                        isData          = self.isData,
                        color           = self.color,
                        texName         = self.texName )
            else:
                return None
        

    # Handle loading of chain -> load it when first used 
    @property
    def chain(self):
        if not self._chain: 
            logger.debug("First request of attribute 'chain' for sample %s. Calling __loadChain", self.name)
            self.__loadChain()
        return self._chain

    # "Private" method that loads the chain from self.files
    def __loadChain(self):
        ''' Load the TChain. Private.
        '''
        if len(self.files) == 0:
            raise helpers.EmptySampleError("Sample {name} has no input files! Can not load.".format(name = self.name) )
        else:
            self._chain = ROOT.TChain(self.treeName)
            counter = 0
            for f in self.files:
                logger.debug("Now adding file %s to sample '%s'", f, self.name)
                try:
                    if helpers.checkRootFile(f, checkForObjects=[self.treeName]):
                        self._chain.Add(f)
                        counter+=1
                    else:
                        logger.error( "Check of root file failed. Skipping. File: %s", f )
                except IOError as e:
                    logger.error( "Could not load file %s", f )
                    #raise e

            logger.debug( "Loaded %i files for sample '%s'.", counter, self.name )

        # Add friends
        if hasattr( self, 'friends'):  # Catch cases where cached samples have no default value for friends attribute
            for friend_sample, friend_treeName in self.friends:
                self.chain.AddFriend(friend_sample.chain, friend_treeName)

    # branch information
    @property
    def leaves( self ):
        ''' Get the leaves in the chain
        '''
        if hasattr( self, "__leaves" ):
            return self.__leaves
        else:
            self.__leaves = [ {'name':s.GetName(), 'type':s.GetTypeName()} for s in  self.chain.GetListOfLeaves() ]
            return self.__leaves 

    def clear(self): 
        ''' Really (in the ROOT namespace) delete the chain
        '''
        if self._chain:

            self._chain.IsA().Destructor( self._chain )
            logger.debug("Called TChain Destructor for sample '%s'.", self.name)

            self._chain = None

        if hasattr(self, "__leaves"):
            del self.__leaves

        return

    def reduceFiles( self, factor = 1, to = None ):
        ''' Reduce number of files in the sample
        '''
        len_before = len(self.files)
        norm_before = self.normalization

        if factor!=1:
            self.files = self.files[:len_before/factor]
            if len(self.files)==0:
                raise helpers.EmptySampleError( "No ROOT files for sample %s after reducing by factor %f" % (self.name, factor) )
        elif to is not None:
            if to>=len(self.files):
                return
            self.files = self.files[:to] 
        else:
            return

        # Keeping track of reduceFile factors
        factor = len(self.files)/float(len_before)
        if hasattr(self, "reduce_files_factor"):
            self.reduce_files_factor *= factor
        else:
            self.reduce_files_factor = factor
        self.normalization = factor*self.normalization if self.normalization is not None else None

        logger.info("Sample %s: Reduced number of files from %i to %i. Old normalization: %r. New normalization: %r. factor: %3.3f", self.name, len_before, len(self.files), norm_before, self.normalization, factor) 

        return


    def sortFiles( self, sample, filename_modifier = None):
        ''' Remake chain from files sorted wrt. to another sample (e.g. for friend trees)
        '''

        # Check if file lists are identical
        filenames       = map(os.path.basename, self.files)
        other_filenames = [ f if filename_modifier is None else filename_modifier(f) for f in map(os.path.basename, sample.files) ]

        # Check if we have the same number of files
        if len(filenames)!=len(other_filenames):
            raise RuntimeError( "Can not sort files of sample %s according to sample %s because lengths are different: %i != %i", self.name, sample.name, len(self.files), len(sample.files) ) 

        new_filelist = []
        for f in other_filenames:
            # find position of file from other sample
            try:
                index = filenames.index(f)
            except ValueError:
                logger.error("Can not file %s from sample %s in files of sample %s", f, sample.name, self.name)
                raise

            new_filelist.append( self.files[index]  )

        # Destroy 
        self.clear()
        # Recreate files
        self.files = new_filelist
        return self

    def addFriend( self, other_sample, treeName, sortFiles = False):
        ''' Friend a chain from another sample.
        '''
        if sortFiles:
            other_sample.sortFiles( self )

        # Add Chains 
        self.friends.append( (other_sample, treeName) )

    def treeReader(self, *args, **kwargs):
        ''' Return a Reader class for the sample
        '''
        from TreeReader import TreeReader
        logger.debug("Creating TreeReader object for sample '%s'.", self.name)
        return TreeReader( self, *args, **kwargs )

    # Below some helper functions to get useful 

    def combineWithSampleSelection(self, selectionString):
        if selectionString is None: return self.selectionString
        if not type(selectionString)==type(""): raise ValueError( "Need 'None' or string for selectionString, got %s" % selectionString )
        if self.__selectionStrings:
            logger.debug("For Sample %s: Combining selectionString %s with sample selectionString %s", \
                self.name, selectionString, self.selectionString )
            return helpers.combineStrings( [selectionString]+self.__selectionStrings, stringOperator = "&&")
        else:
            logger.debug("For Sample %s: Return selectionString %s because sample has no selectionString", \
                self.name, selectionString )
            return selectionString

    def combineWithSampleWeight(self, weightString):
        if weightString is None: return self.weightString
        if not type(weightString)==type(""): raise ValueError( "Need 'None' or string for weightString, got %s" % weightString )
        if self.__weightStrings:
            logger.debug("For Sample %s: Combining weightString %s with sample weightString %s", \
                self.name, weightString, self.weightString )
            return helpers.combineStrings( [weightString]+self.__weightStrings, stringOperator = "*")
        else:
            logger.debug("For Sample %s: Return weightString %s because sample has no weightString", \
                self.name, weightString )
            return weightString

    def getEventList(self, selectionString=None):
        ''' Get a TEventList from a selectionString (combined with self.selectionString, if exists).
        '''

        selectionString_ = self.combineWithSampleSelection( selectionString )

        tmp=str(uuid.uuid4())
        logger.debug( "Making event list for sample %s and selectionString %s", self.name, selectionString_ )
        self.chain.Draw('>>'+tmp, selectionString_ if selectionString_ else "(1)")
        elistTMP_t = ROOT.gDirectory.Get(tmp)

        return elistTMP_t

    def getYieldFromDraw(self, selectionString = None, weightString = None, split = 1):
        ''' Get yield from self.chain according to a selectionString and a weightString
        ''' 

        if split > 1:
            results = [ subsample.getYieldFromDraw( selectionString = selectionString, weightString = weightString) for subsample in self.split( n = split, shuffle = True ) ]
            return {'val':sum( [r['val'] for r in results], ), 'sigma':sqrt( sum( [r['sigma']**2 for r in results], 0 ) ) }
        elif split == 1:
            selectionString_ = self.combineWithSampleSelection( selectionString )
            weightString_    = self.combineWithSampleWeight( weightString )

            tmp=str(uuid.uuid4())
            h = ROOT.TH1D(tmp, tmp, 1,0,2)
            h.Sumw2()
            #weight = weightString if weightString else "1"
            logger.debug( "getYieldFromDraw for sample %s with chain %r", self.name, self.chain )
            self.chain.Draw("1>>"+tmp, "("+weightString_+")*("+selectionString_+")", 'goff')
            res = h.GetBinContent(1)
            resErr = h.GetBinError(1)
            del h

            ## Should remove this unecessary dependency
            #return u_float.u_float( res, resErr )
            
            return {'val': res, 'sigma':resErr}
        else:
            raise ValueError( "Can't split into %r. Need positive integer." % split )

    def get1DHistoFromDraw(self, variableString, binning, selectionString = None, weightString = None, binningIsExplicit = False, addOverFlowBin = None, isProfile = False):
        ''' Get TH1D/TProfile1D from draw command using selectionString, weight. If binningIsExplicit is true, 
            the binning argument (a list) is translated into variable bin widths. 
            addOverFlowBin can be 'upper', 'lower', 'both' and will add 
            the corresponding overflow bin to the last bin of a 1D histogram'''

        selectionString_ = self.combineWithSampleSelection( selectionString )
        weightString_    = self.combineWithSampleWeight( weightString )

        tmp=str(uuid.uuid4())
        if binningIsExplicit:
            binningArgs = (len(binning)-1, array('d', binning))
        else:
            binningArgs = binning

        cls = ROOT.TProfile if isProfile else ROOT.TH1D

        res = cls(tmp, tmp, *binningArgs)

        #weight = weightString if weightString else "1"

        self.chain.Draw(variableString+">>"+tmp, "("+weightString_+")*("+selectionString_+")", 'goff')
       
        Plot.addOverFlowBin1D( res, addOverFlowBin )
 
        return res

    def get2DHistoFromDraw(self, variableString, binning, selectionString = None, weightString = None, binningIsExplicit = False, isProfile = False):
        ''' Get TH2D/TProfile2D from draw command using selectionString, weight. If binningIsExplicit is true, 
            the binning argument (a tuple of two lists) is translated into variable bin widths. 
        '''

        selectionString_ = self.combineWithSampleSelection( selectionString )
        weightString_    = self.combineWithSampleWeight( weightString )

        tmp=str(uuid.uuid4())
        if binningIsExplicit:
            if not len(binning)==2 and type(binning)==type(()):
                raise ValueError( "Need a tuple with two lists corresponding to variable bin thresholds for x and y axis. Got % s"% binning )
            binningArgs = (len(binning[0])-1, array('d', binning[0]), len(binning[1])-1, array('d', binning[1]))
        else:
            if not len(binning)==6:
                raise ValueError( "Need binning in standard 2D form: [nBinsx,xLow,xHigh,nBinsy,yLow,yHigh]. Got %s" % binning )
            binningArgs = binning

        if isProfile:
            cls = ROOT.TProfile2D 
        else:
            cls = ROOT.TH2D

        res = cls(tmp, tmp, *binningArgs)
        self.chain.Draw(variableString+">>"+tmp, "("+weightString_+")*("+selectionString_+")", 'goff')

        return res

    def get3DHistoFromDraw(self, variableString, binning, selectionString = None, weightString = None, binningIsExplicit = False, isProfile = False):
        ''' Get TH3D/TProfile3D from draw command using selectionString, weight. If binningIsExplicit is true, 
            the binning argument (a tuple of two lists) is translated into variable bin widths. 
        '''

        selectionString_ = self.combineWithSampleSelection( selectionString )
        weightString_    = self.combineWithSampleWeight( weightString )

        tmp=str(uuid.uuid4())
        if binningIsExplicit:
            if not len(binning)==3 and type(binning)==type(()):
                raise ValueError( "Need a tuple with three lists corresponding to variable bin thresholds for x, y and z axis. Got % s"% binning )
            binningArgs = (len(binning[0])-1, array('d', binning[0]), len(binning[1])-1, array('d', binning[1]),  len(binning[2])-1, array('d', binning[2]))
        else:
            if not len(binning)==9:
                raise ValueError( "Need binning in standard 3D form: [nBinsx,xLow,xHigh,nBinsy,yLow,yHigh,nBinsz,zLow,zHigh]. Got %s" % binning )
            binningArgs = binning

        if isProfile:
            cls = ROOT.TProfile3D 
        else:
            cls = ROOT.TH3D

        res = cls(tmp, tmp, *binningArgs)
        self.chain.Draw(variableString+">>"+tmp, "("+weightString_+")*("+selectionString_+")", 'goff')

        return res<|MERGE_RESOLUTION|>--- conflicted
+++ resolved
@@ -337,12 +337,7 @@
         if limit>0: files=files[:limit]
         sample = cls(name=name, files=files, treeName = treeName, selectionString = selectionString, weightString = weightString,
             isData = isData, color=color, texName = texName, xSection = xSection, normalization=float(normalization))
-<<<<<<< HEAD
-
-        sample.DAS_name = DAS 
-=======
         sample.DAS = DASname
->>>>>>> f8c01913
         return sample
         
 
