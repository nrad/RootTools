--- conflicted
+++ resolved
@@ -268,11 +268,7 @@
     @classmethod
     def nanoAODfromDAS(cls, name, DASname, instance = 'global', redirector='root://hephyse.oeaw.ac.at/', dbFile=None, overwrite=False, treeName = "Events", maxN = None, \
             selectionString = None, weightString = None, xSection=-1,
-<<<<<<< HEAD
-            isData = False, color = 0, texName = None, multithreading=True, genWeight='genWeight'):
-=======
             isData = False, color = 0, texName = None, multithreading=True, genWeight='genWeight', json=None):
->>>>>>> f965e54d
         '''
         get nanoAOD from DAS and make a local copy on afs 
         '''
@@ -298,11 +294,7 @@
 
         else:
             if overwrite:
-<<<<<<< HEAD
-                cache.removeObjects({"name":name})
-=======
                 cache.removeObjects({"name":name, 'DAS':DASname})
->>>>>>> f965e54d
 
             def _dasPopen(dbs):
                 if 'LSB_JOBID' in os.environ:
@@ -310,11 +302,7 @@
                 logger.info('DAS query\t: %s',  dbs)
                 return os.popen(dbs)
 
-<<<<<<< HEAD
-            sampleName = DAS.rstrip('/')
-=======
             sampleName = DASname.rstrip('/')
->>>>>>> f965e54d
             query, qwhat = sampleName, "dataset"
             if "#" in sampleName: qwhat = "block"
 
@@ -328,11 +316,7 @@
                     filename = redirector+'/'+line
                     files.append(filename)
             
-<<<<<<< HEAD
-            if DASname.count('SIM'):
-=======
             if DASname.endswith('SIM') or not 'Run20' in DASname:
->>>>>>> f965e54d
                 # need to read the proper normalization for MC
                 logger.info("Reading normalization. This is slow, so grab a coffee.")
                 tmp_sample = cls(name=name, files=files, treeName = treeName, selectionString = selectionString, weightString = weightString,
@@ -354,10 +338,7 @@
         sample = cls(name=name, files=files, treeName = treeName, selectionString = selectionString, weightString = weightString,
             isData = isData, color=color, texName = texName, xSection = xSection, normalization=float(normalization))
         sample.DAS = DASname
-<<<<<<< HEAD
-=======
         sample.json = json
->>>>>>> f965e54d
         return sample
         
 
