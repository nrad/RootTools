''' Sample class.
    Implements definition and handling of the TChain.
'''

# Standard imports
import ROOT
import uuid
import os
import random
from array import array
from math import sqrt
# Logging
import logging
logger = logging.getLogger(__name__)

# RootTools imports
import RootTools.core.helpers as helpers
import RootTools.plot.Plot as Plot
from   RootTools.core.SampleBase import SampleBase

# new_name method for sample counting
@helpers.static_vars( sample_counter = 0 )
def new_name():
    result = "Sample_"+str( new_name.sample_counter )
    new_name.sample_counter += 1
    return result

def check_equal_(vals):
    if not len(set(vals)) == 1:
        raise ValueError( "Sample combine check failed on: %r"%vals )
    else:
        return vals[0]

class Sample ( SampleBase ): # 'object' argument will disappear in Python 3

    def __init__(self, 
            name, 
            treeName , 
            files = [], 
            normalization = None, 
            xSection = -1,
            selectionString = None, 
            weightString = None,
            isData = False, 
            color = 0, 
            texName = None):
        ''' Handling of sample. Uses a TChain to handle root files with flat trees.
            'name': Name of the sample, 
            'treeName': name of the TTree in the input files
            'normalization': can be set in order to later calculate weights, 
            'xSection': cross section of the sample
            e.g. to total number of events befor all cuts or the sum of NLO gen weights
            'selectionString': sample specific string based selection (can be list of strings)
            'weightString': sample specific string based weight (can be list of strings)
            'isData': Whether the sample is real data or not (simulation)
            'color': ROOT color to be used in plot scripts
            'texName': ROOT TeX string to be used in legends etc.
        '''
        
        super(Sample, self).__init__( name=name, files=files, normalization=normalization, xSection=xSection, isData=isData, color=color, texName=texName)

        self.treeName = treeName
        self._chain = None
       
        self.__selectionStrings = [] 
        self.setSelectionString( selectionString )

        self.__weightStrings = [] 
        self.setWeightString( weightString )

        # Other samples. Add friend elements (friend, treeName)
        self.friends = []
             
        logger.debug("Created new sample %s with %i files, treeName %s,  selectionStrings %r and weightStrings %r.", 
            name, len(self.files), treeName, self.__selectionStrings, self.__weightStrings)

    def setSelectionString(self, selectionString):
        if type(selectionString)==type(""):
            self.__selectionStrings = [ selectionString ]
        elif type(selectionString)==type([]): 
            self.__selectionStrings =  selectionString 
        elif selectionString is None:
            self.__selectionStrings = []
        else:
            raise ValueError( "Don't know what to do with selectionString %r"%selectionString )
        logger.debug("Sample now has selectionString: %s", self.selectionString)
        self.clear()

    def addSelectionString(self, selectionString):
        if type(selectionString)==type(""):
            self.__selectionStrings += [ selectionString ] 
            self.clear()
        elif type(selectionString)==type([]): 
            self.__selectionStrings +=  selectionString 
            self.clear()
        elif (selectionString is None ) or selectionString == []:
            pass 
        else:
            raise ValueError( "Don't know what to do with selectionString %r"%selectionString )

    def setWeightString(self, weightString):
        if type(weightString)==type(""):
            self.__weightStrings = [ weightString ]
        elif type(weightString)==type([]): 
            self.__weightStrings =  weightString 
        elif weightString is None:
            self.__weightStrings = []
        else:
            raise ValueError( "Don't know what to do with weightString %r"%weightString )
        logger.debug("Sample now has weightString: %s", self.weightString)
        self.clear()

    def addWeightString(self, weightString):
        if type(weightString)==type(""):
            self.__weightStrings += [ weightString ] 
            self.clear()
        elif type(weightString)==type([]): 
            self.__weightStrings +=  weightString 
            self.clear()
        elif (weightString is None ) or weightString == []:
            pass 
        else:
            raise ValueError( "Don't know what to do with weightString %r"%weightString )

    @property
    def selectionString(self):
        return self.__selectionStrings if type(self.__selectionStrings)==type("") else helpers.combineStrings(self.__selectionStrings, stringOperator = "&&") 

    @property
    def weightString(self):
        return self.__weightStrings if type(self.__weightStrings)==type("") else helpers.combineStrings(self.__weightStrings, stringOperator = "*") 

    @classmethod
    def combine(cls, name, samples, texName = None, maxN = None, color = 0):
        '''Make new sample from a list of samples.
           Adds normalizations if neither is None
        '''
        if not (type(samples) in [type([]), type(())]) or len(samples)<1:
            raise ValueError( "Need non-empty list of samples. Got %r"% samples)

        normalizations = [s.normalization for s in samples]
        if None not in normalizations:
            normalization = sum(normalizations)
        else:
            normalization = None

        files = sum([s.files for s in samples], [])
        maxN = maxN if maxN is not None and maxN>0 else None
        files = files[:maxN]

        return cls(name = name, \
                   treeName = check_equal_([s.treeName for s in samples]),
                   xSection = check_equal_([s.xSection for s in samples]),
                   normalization = normalization,
                   files = files,
                   selectionString = check_equal_([s.selectionString for s in samples]),
                   isData = check_equal_([s.isData for s in samples]),
                   color = color, 
                   texName = texName
            )
 
    @classmethod
    def fromFiles(cls, name, files, 
        treeName = "Events", normalization = None, xSection = -1, 
        selectionString = None, weightString = None, 
        isData = False, color = 0, texName = None, maxN = None):
        '''Load sample from files or list of files. If the name is "", enumerate the sample
        '''

        # Work with files and list of files
        files = [files] if type(files)==type("") else files

        # If no name, enumerate them.
        if not name: name = new_name()

        # restrict files 
        maxN = maxN if maxN is not None and maxN>0 else None
        files = files[:maxN]

        sample =  cls(name = name, treeName = treeName, files = files, normalization = normalization, xSection = xSection,\
                selectionString = selectionString, weightString = weightString,
                isData = isData, color=color, texName = texName)

        logger.debug("Loaded sample %s from %i files.", name, len(files))
        return sample

    @classmethod
    def fromDPMDirectory(cls, name, directory, treeName = "Events", normalization = None, xSection = -1, \
                selectionString = None, weightString = None,
                isData = False, color = 0, texName = None, maxN = None, noCheckProxy=False):

        import subprocess
        if not directory.startswith("/dpm"): raise ValueError( "DPM directory does not start with /dpm/: %s" % directory )

        # Renew proxy
        from RootTools.core.helpers import renew_proxy
        proxy_path = os.path.expandvars('$HOME/private/.proxy')
        if not noCheckProxy:
            proxy = renew_proxy(proxy_path)
        else:
            proxy = proxy_path
            logger.info("Not checking your proxy. Asuming you know it's still valid.")
        logger.info( "Using proxy %s"%proxy )

        p = subprocess.Popen(["dpns-ls -l %s" % directory], shell = True , stdout=subprocess.PIPE, stderr=subprocess.STDOUT)
        files = []
        for line in p.stdout.readlines():
                line = line[:-1]
                filename = line.split()[-1] # The filename is the last string of the output of dpns-ls
                if filename.endswith(".root"):
                    files.append( "root://hephyse.oeaw.ac.at/" + os.path.join( directory, filename ) )
                if maxN is not None and maxN>0 and len(files)>=maxN:
                    break
        sample =  cls(name = name, treeName = treeName, files = files, normalization = normalization, xSection = xSection,\
            selectionString = selectionString, weightString = weightString,
            isData = isData, color=color, texName = texName)
        logger.debug("Loaded sample %s from %i files.", name, len(files))
        return sample

    @classmethod
    def fromDirectory(cls, name, directory, treeName = "Events", normalization = None, xSection = -1, \
                selectionString = None, weightString = None,
                isData = False, color = 0, texName = None, maxN = None):
        '''Load sample from directory or list of directories. If the name is "", enumerate the sample
        '''
        # Work with directories and list of directories
        directories = [directory] if type(directory)==type("") else directory 

        # If no name, enumerate them.
        if not name: name = new_name()

        # find all files
        files = [] 
        for d in directories:
            fileNames = [ os.path.join(d, f) for f in os.listdir(d) if f.endswith('.root') ]
            if len(fileNames) == 0:
                raise helpers.EmptySampleError( "No root files found in directory %s." %d )
            files.extend( fileNames )
        if not treeName: 
            treeName = "Events"
            logger.debug("Argument 'treeName' not provided, using 'Events'.") 

        # restrict files 
        maxN = maxN if maxN is not None and maxN>0 else None
        files = files[:maxN]

        sample =  cls(name = name, treeName = treeName, files = files, normalization = normalization, xSection = xSection,\
            selectionString = selectionString, weightString = weightString,
            isData = isData, color=color, texName = texName)
        logger.debug("Loaded sample %s from %i files.", name, len(files))
        return sample
    
    @classmethod
    def nanoAODfromDAS(cls, name, DASname, instance = 'global', redirector='root://hephyse.oeaw.ac.at/', dbFile=None, overwrite=False, treeName = "Events", maxN = None, \
            selectionString = None, weightString = None, xSection=-1,
            isData = False, color = 0, texName = None, multithreading=True, genWeight='genWeight', json=None, localSite='T2_AT_Vienna'):
        '''
        get nanoAOD from DAS and make a local copy on afs 
        '''
        from multiprocessing import Pool
        from RootTools.fwlite.Database import Database
        import json

        maxN = maxN if maxN is not None and maxN>0 else None
        limit = maxN if maxN else 0

        n_cache_files = 0 
        # Don't use the cache on partial queries
        if dbFile is not None and ( maxN<0 or maxN is None ):
            cache = Database(dbFile, "fileCache", ["name", "DAS", "normalization"]) 
            n_cache_files = cache.contains({'name':name, 'DAS':DASname})
        else:
            cache = None

<<<<<<< HEAD
        # first check if there are already files in the cache
        normalizationFromCache = 0.
        if n_cache_files:
            filesFromCache          = [ f["value"] for f in cache.getDicts({'name':name, 'DAS':DASname}) ]
            normalizationFromCache  = cache.getDicts({'name':name, 'DAS':DASname})[0]["normalization"]
        else:
            filesFromCache = []

        # if we don't want to overwrite, and there's a filelist in the cache we're already done
=======
>>>>>>> 45d0de2d
        if n_cache_files and not overwrite:
            files           = filesFromCache
            normalization   = normalizationFromCache
            
            logger.info('Found sample %s in cache %s, return %i files.', name, dbFile, len(files))

        else:

            def _dasPopen(dbs):
                if 'LSB_JOBID' in os.environ:
                    raise RuntimeError, "Trying to do a DAS query while in a LXBatch job (env variable LSB_JOBID defined)\nquery was: %s" % dbs
                logger.info('DAS query\t: %s',  dbs)
                return os.popen(dbs)

            sampleName = DASname.rstrip('/')
            query, qwhat = sampleName, "dataset"
            if "#" in sampleName: qwhat = "block"

            dbs='dasgoclient -query="file %s=%s instance=prod/%s" --limit %i'%(qwhat,query, instance, limit)
            dbsOut = _dasPopen(dbs).readlines()
            
            files = []
            for line in dbsOut:
                if line.startswith('/store/'):
                    line = line.rstrip()
                    filename = redirector+'/'+line
                    files.append(filename)
            
            if (sorted(files) == sorted(filesFromCache)) and float(normalizationFromCache) > 0.0:
                # if the files didn't change we don't need to read the normalization again (slowest part!). If the norm was 0 previously, also get it again.
                logger.info("File list for %s didn't change. Skipping.", name)
                normalization = normalizationFromCache
                logger.info('Sample %s from cache %s returned %i files.', name, dbFile, len(files))

            else:
                if overwrite:
                    # remove old entry
                    cache.removeObjects({"name":name, 'DAS':DASname})
                    logger.info("Removed old DB entry.")

                if instance == 'global':
                    # check if dataset is available in local site, otherwise don't read a normalization
                    dbs='dasgoclient -query="site %s=%s instance=prod/%s" --format=json'%(qwhat,query, instance)
                    jdata = json.load(_dasPopen(dbs))
                    
                    filesOnLocalT2 = False
                    for d in jdata['data']:
                        if d['site'][0]['name'] == localSite and d['site'][0].has_key('replica_fraction'):
                            fraction = d['site'][0]['replica_fraction']
                            if float(str(fraction).replace('%','')) < 100.:
                                filesOnLocalT2 = False
                                break
                            else:
                                filesOnLocalT2 = True
                else:
                    # if we produced the samples ourselves we don't need to check this
                    filesOnLocalT2 = True
                
                if filesOnLocalT2:
                    logger.info("Files are available at %s", localSite)

                if DASname.endswith('SIM') or not 'Run20' in DASname:
                    # need to read the proper normalization for MC
                    if filesOnLocalT2:
                        logger.info("Reading normalization. This is slow, so grab a coffee.")
                        tmp_sample = cls(name=name, files=files, treeName = treeName, selectionString = selectionString, weightString = weightString,
                            isData = isData, color=color, texName = texName, xSection = xSection, normalization=1)
                        normalization = tmp_sample.getYieldFromDraw('(1)', genWeight)['val']
                        logger.info("Got normalization %s", normalization)
                    else:
                        logger.info("Files only available on the grid. Can't read a normalization.")
                        normalization = 0
                else:
                    # for data, we can just use the number of events, although no normalization is needed anyway.
                    dbs='dasgoclient -query="summary %s=%s instance=prod/%s" --format=json'%(qwhat,query, instance)
                    jdata = json.load(_dasPopen(dbs))['data'][0]['summary'][0]
                    normalization = int(jdata['nevents'])

                for f in files:
                    if cache is not None:
                        cache.add({"name":name, 'DAS':DASname, 'normalization':str(normalization)}, f, save=True)

                logger.info('Found sample %s in cache %s, return %i files.', name, dbFile, len(files))

            
        if limit>0: files=files[:limit]
        sample = cls(name=name, files=files, treeName = treeName, selectionString = selectionString, weightString = weightString,
            isData = isData, color=color, texName = texName, normalization=float(normalization), xSection = xSection)
        sample.DAS = DASname
        sample.json = json
        return sample
        

    @classmethod
    def fromCMGOutput(cls, name, baseDirectory, treeFilename = 'tree.root', chunkString = None, treeName = 'tree', maxN = None, \
            selectionString = None, xSection = -1, weightString = None, 
            isData = False, color = 0, texName = None):
        '''Load a CMG output directory from e.g. unzipped crab output in the 'Chunks' directory structure. 
           Expects the presence of the tree root file and the SkimReport.txt
        ''' 
        from cmg_helpers import read_cmg_normalization
        maxN = maxN if maxN is not None and maxN>0 else None

        # Reading all subdirectories in base directory. If chunkString != None, require cmg output name formatting
        chunkDirectories = []

        # FIXME: Better to loop only over subdirectories in base directory?
        for x in os.listdir(baseDirectory): 
            if os.path.isdir(os.path.join(baseDirectory, x)):
                if not chunkString or (x.startswith(chunkString) and x.endswith('_Chunk')) or x==chunkString:
                    chunkDirectories.append(os.path.join(baseDirectory, x))
                    if len(chunkDirectories)==maxN:break

        logger.debug( "Found %i chunk directories with chunkString %s in base directory %s", \
                           len(chunkDirectories), chunkString, baseDirectory )
        normalization = 0
        files = []
        failedChunks=[]
        goodChunks  =[]

        for i, chunkDirectory in enumerate( chunkDirectories ):
            success = False
            logger.debug("Reading chunk %s", chunkDirectory)

            # Find normalization
            sumW = None
            for root, subFolders, filenames in os.walk( chunkDirectory ):
                # Determine normalization constant
                if 'SkimReport.txt' in filenames:
                    skimReportFilename = os.path.join(root, 'SkimReport.txt')
                    with open(skimReportFilename, 'r') as fin:
                      sumW = read_cmg_normalization(fin)
                      if not sumW:
                          logger.warning( "Read chunk %s and found report '%s' but could not read normalization.",
                                               chunkDirectory, skimReportFilename )
            # Find treefile
            treeFile = None
            for root, subFolders, filenames in os.walk( chunkDirectory ):
                # Load tree file 
                if treeFilename in filenames:
                    treeFile = os.path.join(root, treeFilename)
                    # Checking whether root file is OG and contains a tree
                    if not helpers.checkRootFile(treeFile, checkForObjects=[treeName] ):
                        logger.warning( "Read chunk %s and found tree file '%s' but file looks broken.",  chunkDirectory, treeFile )

            # If both, normalization and treefile are OK call it successful.
            if sumW and treeFile:
                files.append( treeFile )
                normalization += sumW
                logger.debug( "Successfully read chunk %s and incremented normalization by %7.2f",  chunkDirectory, sumW )
                success = True
                goodChunks.append( chunkDirectory )

            if not success:
                failedChunks.append( chunkDirectory )

        # Don't allow empty samples
        if len(goodChunks) == 0:
            raise helpers.EmptySampleError("Could not find good CMGOutput chunks for sample {0}. Total number of chunks: {1}. baseDirectory: {2}"\
                  .format(name, len(chunkDirectories), baseDirectory))

        # Log statements
        eff = 100*len(failedChunks)/float( len(chunkDirectories) )
        logger.debug("Loaded CMGOutput sample %s. Total number of chunks : %i. Normalization: %7.2f Bad: %i. Inefficiency: %3.3f", \
                          name, len(chunkDirectories), normalization, len(failedChunks), eff)

        for chunk in failedChunks:
            logger.debug( "Failed to load chunk %s", chunk)
        logger.debug( "Read %i chunks and total normalization of %f", len(files), normalization )
        return cls( name = name, treeName = treeName, files = files, normalization = normalization, 
            selectionString = selectionString, weightString = weightString, xSection = xSection,
            isData = isData, color = color, texName = texName )

    @classmethod
    def fromCMGCrabDirectory(cls, name, baseDirectory, treeFilename = 'tree.root', treeName = 'tree', maxN = None, xSection = -1,\
            selectionString = None, weightString = None,
            isData = False, color = 0, texName = None):
        '''Load a CMG crab output directory
        ''' 
        import tarfile
        from cmg_helpers import read_cmg_normalization

        maxN = maxN if maxN is not None and maxN>0 else None

        # Walk through all subdirectories and pick up pairs of files '..._n.root and ..._n.tgz where n is the job number'
        treeFiles = {}
        zipFiles  = {}
        for root, subFolders, filenames in os.walk( baseDirectory ):
            for filename in filenames:
                base, ext = os.path.splitext( filename )
                try:
                    n = int(base.split('_')[-1])
                except:
                    # filename is not of the form 'xyz_n' where n is the job number
                    continue
                # add the tgz and files to the dict.   
                filename_ = os.path.join(root, filename)
                if ext=='.root':
                    treeFiles[n] = filename_
                if ext=='.tgz':
                    zipFiles[n] = filename_
        # Find pairs of zip and root files
        pairs = set(zipFiles.keys()) & set(treeFiles.keys())
        n_jobs = len( set(zipFiles.keys()) | set(treeFiles.keys()) )

        normalization = 0
        files = []
        failedJobs = []
        for n in pairs:
            sumW = None
            tf = tarfile.open( zipFiles[n], 'r:gz' )
            for f in tf.getmembers():
                if "SkimReport.txt" in f.name:
                    sumW = read_cmg_normalization(tf.extractfile(f))
                if sumW is not None: break
            if sumW is None:
                logger.warning( "No normalization found when reading tar file %s", zipFiles[n] )
            tf.close()

            # Check treefile for whether the tree 'treeName' can be found.
            # This is an implicit check for broken, recovered or otherwise corrupted root files.
            treeFile = treeFiles[n] if helpers.checkRootFile(treeFiles[n], checkForObjects = [treeName] ) else None

            if treeFile is None: logger.warning( "File %s looks broken. Checked for presence of tree %s.", treeFiles[n] , treeName )

            # If both, normalization and treefile are OK call it successful.
            if sumW and treeFile:
                files.append( treeFile )
                normalization += sumW
                logger.debug( "Successfully read job %i and incremented normalization by %7.2f",  n, sumW )
            else:
                failedJobs.append( n )

        # Don't allow empty samples
        if len(files) == 0:
            raise helpers.EmptySampleError("Could not find valid crab CMG output for sample {0}. Total number of jobs: {1}. baseDirectory: {2}"\
                  .format(name, len(pairs), baseDirectory))

        # Log statements
        eff = 100*len(failedJobs)/float( n_jobs )
        logger.debug("Loaded CMGOutput sample %s. Total number of  jobs: %i, both tgz and root: %i. Normalization: %7.2f Bad: %i. Inefficiency: %3.3f", \
                          name, len(pairs), n_jobs, normalization, len(failedJobs), eff)

        logger.debug( "Read %i chunks and total normalization of %f", len(files), normalization )
        return cls( name = name, treeName = treeName, files = files, normalization = normalization, xSection = xSection, 
                selectionString = selectionString, weightString = weightString, 
                isData = isData, color = color, texName = texName )

    def split( self, n, nSub=None, clear = True, shuffle = False):
        ''' Split sample into n sub-samples
        '''
        
        if n==1: return self

        if not n>=1:
            raise ValueError( "Can not split into: '%r'" % n )

        files = self.files
        if shuffle: random.shuffle( files ) 
        chunks = helpers.partition( files, min(n , len(files) ) ) 

        if clear: self.clear() # Kill yourself.

        if nSub == None:
            return [ Sample( 
                    name            = self.name+"_%i" % n_sample, 
                    treeName        = self.treeName, 
                    files           = chunks[n_sample], 
                    normalization   = self.normalization, 
                    xSection        = self.xSection, 
                    selectionString = self.selectionString, 
                    weightString    = self.weightString, 
                    isData          = self.isData, 
                    color           = self.color, 
                    texName         = self.texName ) for n_sample in xrange(len(chunks)) ]
        else:
            if nSub<len(chunks):
                return Sample(
                        name            = self.name,
                        treeName        = self.treeName,
                        files           = chunks[nSub],
                        normalization   = self.normalization,
                        xSection        = self.xSection, 
                        selectionString = self.selectionString,
                        weightString    = self.weightString,
                        isData          = self.isData,
                        color           = self.color,
                        texName         = self.texName )
            else:
                return None
        
    # Handle loading of chain -> load it when first used 
    @property
    def chain(self):
        if not self._chain: 
            logger.debug("First request of attribute 'chain' for sample %s. Calling __loadChain", self.name)
            self.__loadChain()
        return self._chain

    # "Private" method that loads the chain from self.files
    def __loadChain(self):
        ''' Load the TChain. Private.
        '''
        if len(self.files) == 0:
            raise helpers.EmptySampleError("Sample {name} has no input files! Can not load.".format(name = self.name) )
        else:
            self._chain = ROOT.TChain(self.treeName)
            counter = 0
            for f in self.files:
                logger.debug("Now adding file %s to sample '%s'", f, self.name)
                try:
                    if helpers.checkRootFile(f, checkForObjects=[self.treeName]):
                        self._chain.Add(f)
                        counter+=1
                    else:
                        logger.error( "Check of root file failed. Skipping. File: %s", f )
                except IOError as e:
                    logger.error( "Could not load file %s", f )
                    #raise e

            logger.debug( "Loaded %i files for sample '%s'.", counter, self.name )

        # Add friends
        if hasattr( self, 'friends'):  # Catch cases where cached samples have no default value for friends attribute
            for friend_sample, friend_treeName in self.friends:
                self.chain.AddFriend(friend_sample.chain, friend_treeName)

    # branch information
    @property
    def leaves( self ):
        ''' Get the leaves in the chain
        '''
        if hasattr( self, "__leaves" ):
            return self.__leaves
        else:
            self.__leaves = [ {'name':s.GetName(), 'type':s.GetTypeName()} for s in  self.chain.GetListOfLeaves() ]
            return self.__leaves 

    def clear(self): 
        ''' Really (in the ROOT namespace) delete the chain
        '''
        if self._chain:

            self._chain.IsA().Destructor( self._chain )
            logger.debug("Called TChain Destructor for sample '%s'.", self.name)

            self._chain = None

        if hasattr(self, "__leaves"):
            del self.__leaves

        return

    def sortFiles( self, sample, filename_modifier = None):
        ''' Remake chain from files sorted wrt. to another sample (e.g. for friend trees)
        '''

        # Check if file lists are identical
        filenames       = map(os.path.basename, self.files)
        other_filenames = [ f if filename_modifier is None else filename_modifier(f) for f in map(os.path.basename, sample.files) ]

        # Check if we have the same number of files
        if len(filenames)!=len(other_filenames):
            raise RuntimeError( "Can not sort files of sample %s according to sample %s because lengths are different: %i != %i", self.name, sample.name, len(self.files), len(sample.files) ) 

        new_filelist = []
        for f in other_filenames:
            # find position of file from other sample
            try:
                index = filenames.index(f)
            except ValueError:
                logger.error("Can not file %s from sample %s in files of sample %s", f, sample.name, self.name)
                raise

            new_filelist.append( self.files[index]  )

        # Destroy 
        self.clear()
        # Recreate files
        self.files = new_filelist
        return self

    def addFriend( self, other_sample, treeName, sortFiles = False):
        ''' Friend a chain from another sample.
        '''
        if sortFiles:
            other_sample.sortFiles( self )

        # Add Chains 
        self.friends.append( (other_sample, treeName) )

    def treeReader(self, *args, **kwargs):
        ''' Return a Reader class for the sample
        '''
        from TreeReader import TreeReader
        logger.debug("Creating TreeReader object for sample '%s'.", self.name)
        return TreeReader( self, *args, **kwargs )

    # Below some helper functions to get useful 

    def combineWithSampleSelection(self, selectionString):
        if selectionString is None: return self.selectionString
        if not type(selectionString)==type(""): raise ValueError( "Need 'None' or string for selectionString, got %s" % selectionString )
        if self.__selectionStrings:
            logger.debug("For Sample %s: Combining selectionString %s with sample selectionString %s", \
                self.name, selectionString, self.selectionString )
            return helpers.combineStrings( [selectionString]+self.__selectionStrings, stringOperator = "&&")
        else:
            logger.debug("For Sample %s: Return selectionString %s because sample has no selectionString", \
                self.name, selectionString )
            return selectionString

    def combineWithSampleWeight(self, weightString):
        if weightString is None: return self.weightString
        if not type(weightString)==type(""): raise ValueError( "Need 'None' or string for weightString, got %s" % weightString )
        if self.__weightStrings:
            logger.debug("For Sample %s: Combining weightString %s with sample weightString %s", \
                self.name, weightString, self.weightString )
            return helpers.combineStrings( [weightString]+self.__weightStrings, stringOperator = "*")
        else:
            logger.debug("For Sample %s: Return weightString %s because sample has no weightString", \
                self.name, weightString )
            return weightString

    def getEventList(self, selectionString=None):
        ''' Get a TEventList from a selectionString (combined with self.selectionString, if exists).
        '''

        selectionString_ = self.combineWithSampleSelection( selectionString )

        tmp=str(uuid.uuid4())
        logger.debug( "Making event list for sample %s and selectionString %s", self.name, selectionString_ )
        self.chain.Draw('>>'+tmp, selectionString_ if selectionString_ else "(1)")
        elistTMP_t = ROOT.gDirectory.Get(tmp)

        return elistTMP_t

    def getYieldFromDraw(self, selectionString = None, weightString = None, split = 1):
        ''' Get yield from self.chain according to a selectionString and a weightString
        ''' 

        if split > 1:
            results = [ subsample.getYieldFromDraw( selectionString = selectionString, weightString = weightString) for subsample in self.split( n = split, shuffle = True ) ]
            return {'val':sum( [r['val'] for r in results], ), 'sigma':sqrt( sum( [r['sigma']**2 for r in results], 0 ) ) }
        elif split == 1:
            selectionString_ = self.combineWithSampleSelection( selectionString )
            weightString_    = self.combineWithSampleWeight( weightString )

            tmp=str(uuid.uuid4())
            h = ROOT.TH1D(tmp, tmp, 1,0,2)
            h.Sumw2()
            #weight = weightString if weightString else "1"
            logger.debug( "getYieldFromDraw for sample %s with chain %r", self.name, self.chain )
            self.chain.Draw("1>>"+tmp, "("+weightString_+")*("+selectionString_+")", 'goff')
            res = h.GetBinContent(1)
            resErr = h.GetBinError(1)
            del h

            ## Should remove this unecessary dependency
            #return u_float.u_float( res, resErr )
            
            return {'val': res, 'sigma':resErr}
        else:
            raise ValueError( "Can't split into %r. Need positive integer." % split )

    def get1DHistoFromDraw(self, variableString, binning, selectionString = None, weightString = None, binningIsExplicit = False, addOverFlowBin = None, isProfile = False):
        ''' Get TH1D/TProfile1D from draw command using selectionString, weight. If binningIsExplicit is true, 
            the binning argument (a list) is translated into variable bin widths. 
            addOverFlowBin can be 'upper', 'lower', 'both' and will add 
            the corresponding overflow bin to the last bin of a 1D histogram'''

        selectionString_ = self.combineWithSampleSelection( selectionString )
        weightString_    = self.combineWithSampleWeight( weightString )

        tmp=str(uuid.uuid4())
        if binningIsExplicit:
            binningArgs = (len(binning)-1, array('d', binning))
        else:
            binningArgs = binning

        cls = ROOT.TProfile if isProfile else ROOT.TH1D

        res = cls(tmp, tmp, *binningArgs)

        #weight = weightString if weightString else "1"

        self.chain.Draw(variableString+">>"+tmp, "("+weightString_+")*("+selectionString_+")", 'goff')
       
        Plot.addOverFlowBin1D( res, addOverFlowBin )
 
        return res

    def get2DHistoFromDraw(self, variableString, binning, selectionString = None, weightString = None, binningIsExplicit = False, isProfile = False):
        ''' Get TH2D/TProfile2D from draw command using selectionString, weight. If binningIsExplicit is true, 
            the binning argument (a tuple of two lists) is translated into variable bin widths. 
        '''

        selectionString_ = self.combineWithSampleSelection( selectionString )
        weightString_    = self.combineWithSampleWeight( weightString )

        tmp=str(uuid.uuid4())
        if binningIsExplicit:
            if not len(binning)==2 and type(binning)==type(()):
                raise ValueError( "Need a tuple with two lists corresponding to variable bin thresholds for x and y axis. Got % s"% binning )
            binningArgs = (len(binning[0])-1, array('d', binning[0]), len(binning[1])-1, array('d', binning[1]))
        else:
            if not len(binning)==6:
                raise ValueError( "Need binning in standard 2D form: [nBinsx,xLow,xHigh,nBinsy,yLow,yHigh]. Got %s" % binning )
            binningArgs = binning

        if isProfile:
            cls = ROOT.TProfile2D 
        else:
            cls = ROOT.TH2D

        res = cls(tmp, tmp, *binningArgs)
        self.chain.Draw(variableString+">>"+tmp, "("+weightString_+")*("+selectionString_+")", 'goff')

        return res

    def get3DHistoFromDraw(self, variableString, binning, selectionString = None, weightString = None, binningIsExplicit = False, isProfile = False):
        ''' Get TH3D/TProfile3D from draw command using selectionString, weight. If binningIsExplicit is true, 
            the binning argument (a tuple of two lists) is translated into variable bin widths. 
        '''

        selectionString_ = self.combineWithSampleSelection( selectionString )
        weightString_    = self.combineWithSampleWeight( weightString )

        tmp=str(uuid.uuid4())
        if binningIsExplicit:
            if not len(binning)==3 and type(binning)==type(()):
                raise ValueError( "Need a tuple with three lists corresponding to variable bin thresholds for x, y and z axis. Got % s"% binning )
            binningArgs = (len(binning[0])-1, array('d', binning[0]), len(binning[1])-1, array('d', binning[1]),  len(binning[2])-1, array('d', binning[2]))
        else:
            if not len(binning)==9:
                raise ValueError( "Need binning in standard 3D form: [nBinsx,xLow,xHigh,nBinsy,yLow,yHigh,nBinsz,zLow,zHigh]. Got %s" % binning )
            binningArgs = binning

        if isProfile:
            cls = ROOT.TProfile3D 
        else:
            cls = ROOT.TH3D

        res = cls(tmp, tmp, *binningArgs)
        self.chain.Draw(variableString+">>"+tmp, "("+weightString_+")*("+selectionString_+")", 'goff')

        return res<|MERGE_RESOLUTION|>--- conflicted
+++ resolved
@@ -256,6 +256,7 @@
             isData = False, color = 0, texName = None, multithreading=True, genWeight='genWeight', json=None, localSite='T2_AT_Vienna'):
         '''
         get nanoAOD from DAS and make a local copy on afs 
+        if overwrite is true, old entries will be overwritten, no matter what the old entry contains. if overwrite=='update', file-list and normalization are checked, and only if they potentially changed the old entry is overwritten.
         '''
         from multiprocessing import Pool
         from RootTools.fwlite.Database import Database
@@ -272,7 +273,6 @@
         else:
             cache = None
 
-<<<<<<< HEAD
         # first check if there are already files in the cache
         normalizationFromCache = 0.
         if n_cache_files:
@@ -282,8 +282,6 @@
             filesFromCache = []
 
         # if we don't want to overwrite, and there's a filelist in the cache we're already done
-=======
->>>>>>> 45d0de2d
         if n_cache_files and not overwrite:
             files           = filesFromCache
             normalization   = normalizationFromCache
@@ -291,7 +289,7 @@
             logger.info('Found sample %s in cache %s, return %i files.', name, dbFile, len(files))
 
         else:
-
+            # only entered if overwrite is not set or sample not in the cache yet
             def _dasPopen(dbs):
                 if 'LSB_JOBID' in os.environ:
                     raise RuntimeError, "Trying to do a DAS query while in a LXBatch job (env variable LSB_JOBID defined)\nquery was: %s" % dbs
@@ -312,7 +310,7 @@
                     filename = redirector+'/'+line
                     files.append(filename)
             
-            if (sorted(files) == sorted(filesFromCache)) and float(normalizationFromCache) > 0.0:
+            if (sorted(files) == sorted(filesFromCache)) and float(normalizationFromCache) > 0.0 and overwrite=='update':
                 # if the files didn't change we don't need to read the normalization again (slowest part!). If the norm was 0 previously, also get it again.
                 logger.info("File list for %s didn't change. Skipping.", name)
                 normalization = normalizationFromCache
