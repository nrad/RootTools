''' Sample class.
    Implements definition and handling of the TChain.
'''

# Standard imports
import ROOT
import uuid
import os
import random
from array import array
from math import sqrt
# Logging
import logging
logger = logging.getLogger(__name__)

# RootTools imports
import RootTools.core.helpers as helpers
import RootTools.plot.Plot as Plot
from   RootTools.core.SampleBase import SampleBase

# new_name method for sample counting
@helpers.static_vars( sample_counter = 0 )
def new_name():
    result = "Sample_"+str( new_name.sample_counter )
    new_name.sample_counter += 1
    return result

def check_equal_(vals):
    if not len(set(vals)) == 1:
        raise ValueError( "Sample combine check failed on: %r"%vals )
    else:
        return vals[0]

class Sample ( SampleBase ): # 'object' argument will disappear in Python 3

    def __init__(self, 
            name, 
            treeName , 
            files = [], 
            normalization = None, 
            xSection = -1,
            selectionString = None, 
            weightString = None,
            isData = False, 
            color = 0, 
            texName = None):
        ''' Handling of sample. Uses a TChain to handle root files with flat trees.
            'name': Name of the sample, 
            'treeName': name of the TTree in the input files
            'normalization': can be set in order to later calculate weights, 
            'xSection': cross section of the sample
            e.g. to total number of events befor all cuts or the sum of NLO gen weights
            'selectionString': sample specific string based selection (can be list of strings)
            'weightString': sample specific string based weight (can be list of strings)
            'isData': Whether the sample is real data or not (simulation)
            'color': ROOT color to be used in plot scripts
            'texName': ROOT TeX string to be used in legends etc.
        '''
        
        super(Sample, self).__init__( name=name, files=files, normalization=normalization, xSection=xSection, isData=isData, color=color, texName=texName)

        self.treeName = treeName
<<<<<<< HEAD
        self.files = files
        self.xSection = xSection

        if not len(self.files)>0:
          raise helpers.EmptySampleError( "No ROOT files for sample %s! Files: %s" % (self.name, self.files) )

        self.normalization = normalization

        self.isData = isData
        self.color = color
        self.texName = texName if not texName is None else name

=======
>>>>>>> 9c9570ad
        self._chain = None
       
        self.__selectionStrings = [] 
        self.setSelectionString( selectionString )

        self.__weightStrings = [] 
        self.setWeightString( weightString )

        # Other samples. Add friend elements (friend, treeName)
        self.friends = []
             
        logger.debug("Created new sample %s with %i files, treeName %s,  selectionStrings %r and weightStrings %r.", 
            name, len(self.files), treeName, self.__selectionStrings, self.__weightStrings)

    def setSelectionString(self, selectionString):
        if type(selectionString)==type(""):
            self.__selectionStrings = [ selectionString ]
        elif type(selectionString)==type([]): 
            self.__selectionStrings =  selectionString 
        elif selectionString is None:
            self.__selectionStrings = []
        else:
            raise ValueError( "Don't know what to do with selectionString %r"%selectionString )
        logger.debug("Sample now has selectionString: %s", self.selectionString)
        self.clear()

    def addSelectionString(self, selectionString):
        if type(selectionString)==type(""):
            self.__selectionStrings += [ selectionString ] 
            self.clear()
        elif type(selectionString)==type([]): 
            self.__selectionStrings +=  selectionString 
            self.clear()
        elif (selectionString is None ) or selectionString == []:
            pass 
        else:
            raise ValueError( "Don't know what to do with selectionString %r"%selectionString )

    def setWeightString(self, weightString):
        if type(weightString)==type(""):
            self.__weightStrings = [ weightString ]
        elif type(weightString)==type([]): 
            self.__weightStrings =  weightString 
        elif weightString is None:
            self.__weightStrings = []
        else:
            raise ValueError( "Don't know what to do with weightString %r"%weightString )
        logger.debug("Sample now has weightString: %s", self.weightString)
        self.clear()

    def addWeightString(self, weightString):
        if type(weightString)==type(""):
            self.__weightStrings += [ weightString ] 
            self.clear()
        elif type(weightString)==type([]): 
            self.__weightStrings +=  weightString 
            self.clear()
        elif (weightString is None ) or weightString == []:
            pass 
        else:
            raise ValueError( "Don't know what to do with weightString %r"%weightString )

    @property
    def selectionString(self):
        return self.__selectionStrings if type(self.__selectionStrings)==type("") else helpers.combineStrings(self.__selectionStrings, stringOperator = "&&") 

    @property
    def weightString(self):
        return self.__weightStrings if type(self.__weightStrings)==type("") else helpers.combineStrings(self.__weightStrings, stringOperator = "*") 

    @classmethod
    def combine(cls, name, samples, texName = None, maxN = None, color = 0):
        '''Make new sample from a list of samples.
           Adds normalizations if neither is None
        '''
        if not (type(samples) in [type([]), type(())]) or len(samples)<1:
            raise ValueError( "Need non-empty list of samples. Got %r"% samples)

        normalizations = [s.normalization for s in samples]
        if None not in normalizations:
            normalization = sum(normalizations)
        else:
            normalization = None

        files = sum([s.files for s in samples], [])
        maxN = maxN if maxN is not None and maxN>0 else None
        files = files[:maxN]

        return cls(name = name, \
                   treeName = check_equal_([s.treeName for s in samples]),
                   xSection = check_equal_([s.xSection for s in samples]),
                   normalization = normalization,
                   files = files,
                   selectionString = check_equal_([s.selectionString for s in samples]),
                   isData = check_equal_([s.isData for s in samples]),
                   color = color, 
                   texName = texName
            )
 
    @classmethod
    def fromFiles(cls, name, files, 
        treeName = "Events", normalization = None, xSection = -1, 
        selectionString = None, weightString = None, 
        isData = False, color = 0, texName = None, maxN = None):
        '''Load sample from files or list of files. If the name is "", enumerate the sample
        '''

        # Work with files and list of files
        files = [files] if type(files)==type("") else files

        # If no name, enumerate them.
        if not name: name = new_name()

        # restrict files 
        maxN = maxN if maxN is not None and maxN>0 else None
        files = files[:maxN]

        sample =  cls(name = name, treeName = treeName, files = files, normalization = normalization, xSection = xSection,\
                selectionString = selectionString, weightString = weightString,
                isData = isData, color=color, texName = texName)

        logger.debug("Loaded sample %s from %i files.", name, len(files))
        return sample

    @classmethod
    def fromDPMDirectory(cls, name, directory, treeName = "Events", normalization = None, xSection = -1, \
                selectionString = None, weightString = None,
                isData = False, color = 0, texName = None, maxN = None, noCheckProxy=False):

        import subprocess
        if not directory.startswith("/dpm"): raise ValueError( "DPM directory does not start with /dpm/: %s" % directory )

        # Renew proxy
        from RootTools.core.helpers import renew_proxy
        proxy_path = os.path.expandvars('$HOME/private/.proxy')
        if not noCheckProxy:
            proxy = renew_proxy(proxy_path)
        else:
            proxy = proxy_path
            logger.info("Not checking your proxy. Asuming you know it's still valid.")
        logger.info( "Using proxy %s"%proxy )

        p = subprocess.Popen(["dpns-ls -l %s" % directory], shell = True , stdout=subprocess.PIPE, stderr=subprocess.STDOUT)
        files = []
        for line in p.stdout.readlines():
                line = line[:-1]
                filename = line.split()[-1] # The filename is the last string of the output of dpns-ls
                if filename.endswith(".root"):
                    files.append( "root://hephyse.oeaw.ac.at/" + os.path.join( directory, filename ) )
                if maxN is not None and maxN>0 and len(files)>=maxN:
                    break
        sample =  cls(name = name, treeName = treeName, files = files, normalization = normalization, xSection = xSection,\
            selectionString = selectionString, weightString = weightString,
            isData = isData, color=color, texName = texName)
        logger.debug("Loaded sample %s from %i files.", name, len(files))
        return sample

    @classmethod
    def fromDirectory(cls, name, directory, treeName = "Events", normalization = None, xSection = -1, \
                selectionString = None, weightString = None,
                isData = False, color = 0, texName = None, maxN = None):
        '''Load sample from directory or list of directories. If the name is "", enumerate the sample
        '''
        # Work with directories and list of directories
        directories = [directory] if type(directory)==type("") else directory 

        # If no name, enumerate them.
        if not name: name = new_name()

        # find all files
        files = [] 
        for d in directories:
            fileNames = [ os.path.join(d, f) for f in os.listdir(d) if f.endswith('.root') ]
            if len(fileNames) == 0:
                raise helpers.EmptySampleError( "No root files found in directory %s." %d )
            files.extend( fileNames )
        if not treeName: 
            treeName = "Events"
            logger.debug("Argument 'treeName' not provided, using 'Events'.") 

        # restrict files 
        maxN = maxN if maxN is not None and maxN>0 else None
        files = files[:maxN]

        sample =  cls(name = name, treeName = treeName, files = files, normalization = normalization, xSection = xSection,\
            selectionString = selectionString, weightString = weightString,
            isData = isData, color=color, texName = texName)
        logger.debug("Loaded sample %s from %i files.", name, len(files))
        return sample
    
    @classmethod
    def nanoAODfromDAS(cls, name, DASname, instance = 'global', redirector='root://hephyse.oeaw.ac.at/', dbFile=None, overwrite=False, treeName = "Events", maxN = None, \
            selectionString = None, weightString = None, xSection=-1,
            isData = False, color = 0, texName = None, multithreading=True, genWeight='genWeight', json=None, localSite='T2_AT_Vienna'):
        '''
        get nanoAOD from DAS and make a local copy on afs 
        if overwrite is true, old entries will be overwritten, no matter what the old entry contains. if overwrite=='update', file-list and normalization are checked, and only if they potentially changed the old entry is overwritten.
        '''
        from multiprocessing import Pool
        from RootTools.fwlite.Database import Database
        import json

        maxN = maxN if maxN is not None and maxN>0 else None
        limit = maxN if maxN else 0

        n_cache_files = 0 
        # Don't use the cache on partial queries
        if dbFile is not None and ( maxN<0 or maxN is None ):
            cache = Database(dbFile, "fileCache", ["name", "DAS", "normalization"]) 
            n_cache_files = cache.contains({'name':name, 'DAS':DASname})
        else:
            cache = None

        # first check if there are already files in the cache
        normalizationFromCache = 0.
        if n_cache_files:
            filesFromCache          = [ f["value"] for f in cache.getDicts({'name':name, 'DAS':DASname}) ]
            normalizationFromCache  = cache.getDicts({'name':name, 'DAS':DASname})[0]["normalization"]
        else:
            filesFromCache = []

        # if we don't want to overwrite, and there's a filelist in the cache we're already done
        if n_cache_files and not overwrite:
            files           = filesFromCache
            normalization   = normalizationFromCache
            
            logger.info('Found sample %s in cache %s, return %i files.', name, dbFile, len(files))

        else:
            # only entered if overwrite is not set or sample not in the cache yet
            def _dasPopen(dbs):
                if 'LSB_JOBID' in os.environ:
                    raise RuntimeError, "Trying to do a DAS query while in a LXBatch job (env variable LSB_JOBID defined)\nquery was: %s" % dbs
                logger.info('DAS query\t: %s',  dbs)
                return os.popen(dbs)

            sampleName = DASname.rstrip('/')
            query, qwhat = sampleName, "dataset"
            if "#" in sampleName: qwhat = "block"

            dbs='dasgoclient -query="file %s=%s instance=prod/%s" --limit %i'%(qwhat,query, instance, limit)
            dbsOut = _dasPopen(dbs).readlines()
            
            files = []
            for line in dbsOut:
                if line.startswith('/store/'):
                    line = line.rstrip()
                    filename = redirector+'/'+line
                    files.append(filename)
            
            if (sorted(files) == sorted(filesFromCache)) and float(normalizationFromCache) > 0.0 and overwrite=='update':
                # if the files didn't change we don't need to read the normalization again (slowest part!). If the norm was 0 previously, also get it again.
                logger.info("File list for %s didn't change. Skipping.", name)
                normalization = normalizationFromCache
                logger.info('Sample %s from cache %s returned %i files.', name, dbFile, len(files))

            else:
                if overwrite:
                    # remove old entry
                    cache.removeObjects({"name":name, 'DAS':DASname})
                    logger.info("Removed old DB entry.")

                if instance == 'global':
                    # check if dataset is available in local site, otherwise don't read a normalization
                    dbs='dasgoclient -query="site %s=%s instance=prod/%s" --format=json'%(qwhat,query, instance)
                    jdata = json.load(_dasPopen(dbs))
                    
                    filesOnLocalT2 = False
                    for d in jdata['data']:
                        if d['site'][0]['name'] == localSite and d['site'][0].has_key('replica_fraction'):
                            fraction = d['site'][0]['replica_fraction']
                            if float(str(fraction).replace('%','')) < 100.:
                                filesOnLocalT2 = False
                                break
                            else:
                                filesOnLocalT2 = True
                else:
                    # if we produced the samples ourselves we don't need to check this
                    filesOnLocalT2 = True
                
                if filesOnLocalT2:
                    logger.info("Files are available at %s", localSite)

                if DASname.endswith('SIM') or not 'Run20' in DASname:
                    # need to read the proper normalization for MC
                    if filesOnLocalT2:
                        logger.info("Reading normalization. This is slow, so grab a coffee.")
                        tmp_sample = cls(name=name, files=files, treeName = treeName, selectionString = selectionString, weightString = weightString,
                            isData = isData, color=color, texName = texName, xSection = xSection, normalization=1)
                        normalization = tmp_sample.getYieldFromDraw('(1)', genWeight)['val']
                        logger.info("Got normalization %s", normalization)
                    else:
                        logger.info("Files only available on the grid. Can't read a normalization.")
                        normalization = 0
                else:
                    # for data, we can just use the number of events, although no normalization is needed anyway.
                    dbs='dasgoclient -query="summary %s=%s instance=prod/%s" --format=json'%(qwhat,query, instance)
                    jdata = json.load(_dasPopen(dbs))['data'][0]['summary'][0]
                    normalization = int(jdata['nevents'])

                for f in files:
                    if cache is not None:
                        cache.add({"name":name, 'DAS':DASname, 'normalization':str(normalization)}, f, save=True)

                logger.info('Found sample %s in cache %s, return %i files.', name, dbFile, len(files))

            
        if limit>0: files=files[:limit]
        sample = cls(name=name, files=files, treeName = treeName, selectionString = selectionString, weightString = weightString,
            isData = isData, color=color, texName = texName, normalization=float(normalization), xSection = xSection)
        sample.DAS = DASname
        sample.json = json
        return sample
        

    @classmethod
    def fromCMGOutput(cls, name, baseDirectory, treeFilename = 'tree.root', chunkString = None, treeName = 'tree', maxN = None, \
            selectionString = None, xSection = -1, weightString = None, 
            isData = False, color = 0, texName = None):
        '''Load a CMG output directory from e.g. unzipped crab output in the 'Chunks' directory structure. 
           Expects the presence of the tree root file and the SkimReport.txt
        ''' 
        from cmg_helpers import read_cmg_normalization
        maxN = maxN if maxN is not None and maxN>0 else None

        # Reading all subdirectories in base directory. If chunkString != None, require cmg output name formatting
        chunkDirectories = []

        # FIXME: Better to loop only over subdirectories in base directory?
        for x in os.listdir(baseDirectory): 
            if os.path.isdir(os.path.join(baseDirectory, x)):
                if not chunkString or (x.startswith(chunkString) and x.endswith('_Chunk')) or x==chunkString:
                    chunkDirectories.append(os.path.join(baseDirectory, x))
                    if len(chunkDirectories)==maxN:break

        logger.debug( "Found %i chunk directories with chunkString %s in base directory %s", \
                           len(chunkDirectories), chunkString, baseDirectory )
        normalization = 0
        files = []
        failedChunks=[]
        goodChunks  =[]

        for i, chunkDirectory in enumerate( chunkDirectories ):
            success = False
            logger.debug("Reading chunk %s", chunkDirectory)

            # Find normalization
            sumW = None
            for root, subFolders, filenames in os.walk( chunkDirectory ):
                # Determine normalization constant
                if 'SkimReport.txt' in filenames:
                    skimReportFilename = os.path.join(root, 'SkimReport.txt')
                    with open(skimReportFilename, 'r') as fin:
                      sumW = read_cmg_normalization(fin)
                      if not sumW:
                          logger.warning( "Read chunk %s and found report '%s' but could not read normalization.",
                                               chunkDirectory, skimReportFilename )
            # Find treefile
            treeFile = None
            for root, subFolders, filenames in os.walk( chunkDirectory ):
                # Load tree file 
                if treeFilename in filenames:
                    treeFile = os.path.join(root, treeFilename)
                    # Checking whether root file is OG and contains a tree
                    if not helpers.checkRootFile(treeFile, checkForObjects=[treeName] ):
                        logger.warning( "Read chunk %s and found tree file '%s' but file looks broken.",  chunkDirectory, treeFile )

            # If both, normalization and treefile are OK call it successful.
            if sumW and treeFile:
                files.append( treeFile )
                normalization += sumW
                logger.debug( "Successfully read chunk %s and incremented normalization by %7.2f",  chunkDirectory, sumW )
                success = True
                goodChunks.append( chunkDirectory )

            if not success:
                failedChunks.append( chunkDirectory )

        # Don't allow empty samples
        if len(goodChunks) == 0:
            raise helpers.EmptySampleError("Could not find good CMGOutput chunks for sample {0}. Total number of chunks: {1}. baseDirectory: {2}"\
                  .format(name, len(chunkDirectories), baseDirectory))

        # Log statements
        eff = 100*len(failedChunks)/float( len(chunkDirectories) )
        logger.debug("Loaded CMGOutput sample %s. Total number of chunks : %i. Normalization: %7.2f Bad: %i. Inefficiency: %3.3f", \
                          name, len(chunkDirectories), normalization, len(failedChunks), eff)

        for chunk in failedChunks:
            logger.debug( "Failed to load chunk %s", chunk)
        logger.debug( "Read %i chunks and total normalization of %f", len(files), normalization )
        return cls( name = name, treeName = treeName, files = files, normalization = normalization, 
            selectionString = selectionString, weightString = weightString, xSection = xSection,
            isData = isData, color = color, texName = texName )

    @classmethod
    def fromCMGCrabDirectory(cls, name, baseDirectory, treeFilename = 'tree.root', treeName = 'tree', maxN = None, xSection = -1,\
            selectionString = None, weightString = None,
            isData = False, color = 0, texName = None):
        '''Load a CMG crab output directory
        ''' 
        import tarfile
        from cmg_helpers import read_cmg_normalization

        maxN = maxN if maxN is not None and maxN>0 else None

        # Walk through all subdirectories and pick up pairs of files '..._n.root and ..._n.tgz where n is the job number'
        treeFiles = {}
        zipFiles  = {}
        for root, subFolders, filenames in os.walk( baseDirectory ):
            for filename in filenames:
                base, ext = os.path.splitext( filename )
                try:
                    n = int(base.split('_')[-1])
                except:
                    # filename is not of the form 'xyz_n' where n is the job number
                    continue
                # add the tgz and files to the dict.   
                filename_ = os.path.join(root, filename)
                if ext=='.root':
                    treeFiles[n] = filename_
                if ext=='.tgz':
                    zipFiles[n] = filename_
        # Find pairs of zip and root files
        pairs = set(zipFiles.keys()) & set(treeFiles.keys())
        n_jobs = len( set(zipFiles.keys()) | set(treeFiles.keys()) )

        normalization = 0
        files = []
        failedJobs = []
        for n in pairs:
            sumW = None
            tf = tarfile.open( zipFiles[n], 'r:gz' )
            for f in tf.getmembers():
                if "SkimReport.txt" in f.name:
                    sumW = read_cmg_normalization(tf.extractfile(f))
                if sumW is not None: break
            if sumW is None:
                logger.warning( "No normalization found when reading tar file %s", zipFiles[n] )
            tf.close()

            # Check treefile for whether the tree 'treeName' can be found.
            # This is an implicit check for broken, recovered or otherwise corrupted root files.
            treeFile = treeFiles[n] if helpers.checkRootFile(treeFiles[n], checkForObjects = [treeName] ) else None

            if treeFile is None: logger.warning( "File %s looks broken. Checked for presence of tree %s.", treeFiles[n] , treeName )

            # If both, normalization and treefile are OK call it successful.
            if sumW and treeFile:
                files.append( treeFile )
                normalization += sumW
                logger.debug( "Successfully read job %i and incremented normalization by %7.2f",  n, sumW )
            else:
                failedJobs.append( n )

        # Don't allow empty samples
        if len(files) == 0:
            raise helpers.EmptySampleError("Could not find valid crab CMG output for sample {0}. Total number of jobs: {1}. baseDirectory: {2}"\
                  .format(name, len(pairs), baseDirectory))

        # Log statements
        eff = 100*len(failedJobs)/float( n_jobs )
        logger.debug("Loaded CMGOutput sample %s. Total number of  jobs: %i, both tgz and root: %i. Normalization: %7.2f Bad: %i. Inefficiency: %3.3f", \
                          name, len(pairs), n_jobs, normalization, len(failedJobs), eff)

        logger.debug( "Read %i chunks and total normalization of %f", len(files), normalization )
        return cls( name = name, treeName = treeName, files = files, normalization = normalization, xSection = xSection, 
                selectionString = selectionString, weightString = weightString, 
                isData = isData, color = color, texName = texName )

    def split(self, n, nSub=None, clear = True, shuffle = False):
        ''' Split sample into n sub-samples
        '''
        
        if n==1: return self

        if not n>=1:
            raise ValueError( "Cannot split into: '%r'" % n )

        files = self.files
        if shuffle: random.shuffle( files ) 
        chunks = helpers.partition( files, min(n , len(files) ) ) 

        if clear: self.clear() # Kill yourself.

        splitSamps = [Sample(
            name            = self.name + "_%i" % n_sample,
            treeName        = self.treeName,
            files           = chunks[n_sample],
            xSection        = self.xSection,
            normalization   = self.normalization,
            selectionString = self.selectionString,
            weightString    = self.weightString,
            isData          = self.isData,
            color           = self.color,
            texName         = self.texName) for n_sample in xrange(len(chunks))]

        if hasattr(self, 'json'):
            for s in splitSamps:
                s.json = self.json

        if nSub == None:
            return splitSamps 
        else:
            if nSub<len(chunks):
                return splitSamps[nSub]
            else:
                return None
        
    # Handle loading of chain -> load it when first used 
    @property
    def chain(self):
        if not self._chain: 
            logger.debug("First request of attribute 'chain' for sample %s. Calling __loadChain", self.name)
            self.__loadChain()
        return self._chain

    # "Private" method that loads the chain from self.files
    def __loadChain(self):
        ''' Load the TChain. Private.
        '''
        if len(self.files) == 0:
            raise helpers.EmptySampleError("Sample {name} has no input files! Can not load.".format(name = self.name) )
        else:
            self._chain = ROOT.TChain(self.treeName)
            counter = 0
            for f in self.files:
                logger.debug("Now adding file %s to sample '%s'", f, self.name)
                try:
                    if helpers.checkRootFile(f, checkForObjects=[self.treeName]):
                        self._chain.Add(f)
                        counter+=1
                    else:
                        logger.error( "Check of root file failed. Skipping. File: %s", f )
                except IOError as e:
                    logger.error( "Could not load file %s", f )
                    #raise e

            logger.debug( "Loaded %i files for sample '%s'.", counter, self.name )

        # Add friends
        if hasattr( self, 'friends'):  # Catch cases where cached samples have no default value for friends attribute
            for friend_sample, friend_treeName in self.friends:
                self.chain.AddFriend(friend_sample.chain, friend_treeName)

    # branch information
    @property
    def leaves( self ):
        ''' Get the leaves in the chain
        '''
        if hasattr( self, "__leaves" ):
            return self.__leaves
        else:
            self.__leaves = [ {'name':s.GetName(), 'type':s.GetTypeName()} for s in  self.chain.GetListOfLeaves() ]
            return self.__leaves 

    def clear(self): 
        ''' Really (in the ROOT namespace) delete the chain
        '''
        if self._chain:

            self._chain.IsA().Destructor( self._chain )
            logger.debug("Called TChain Destructor for sample '%s'.", self.name)

            self._chain = None

        if hasattr(self, "__leaves"):
            del self.__leaves

        return

    def sortFiles( self, sample, filename_modifier = None):
        ''' Remake chain from files sorted wrt. to another sample (e.g. for friend trees)
        '''

        # Check if file lists are identical
        filenames       = map(os.path.basename, self.files)
        other_filenames = [ f if filename_modifier is None else filename_modifier(f) for f in map(os.path.basename, sample.files) ]

        # Check if we have the same number of files
        if len(filenames)!=len(other_filenames):
            raise RuntimeError( "Can not sort files of sample %s according to sample %s because lengths are different: %i != %i", self.name, sample.name, len(self.files), len(sample.files) ) 

        new_filelist = []
        for f in other_filenames:
            # find position of file from other sample
            try:
                index = filenames.index(f)
            except ValueError:
                logger.error("Can not file %s from sample %s in files of sample %s", f, sample.name, self.name)
                raise

            new_filelist.append( self.files[index]  )

        # Destroy 
        self.clear()
        # Recreate files
        self.files = new_filelist
        return self

    def addFriend( self, other_sample, treeName, sortFiles = False):
        ''' Friend a chain from another sample.
        '''
        if sortFiles:
            other_sample.sortFiles( self )

        # Add Chains 
        self.friends.append( (other_sample, treeName) )

    def treeReader(self, *args, **kwargs):
        ''' Return a Reader class for the sample
        '''
        from TreeReader import TreeReader
        logger.debug("Creating TreeReader object for sample '%s'.", self.name)
        return TreeReader( self, *args, **kwargs )

    # Below some helper functions to get useful 

    def combineWithSampleSelection(self, selectionString):
        if selectionString is None: return self.selectionString
        if not type(selectionString)==type(""): raise ValueError( "Need 'None' or string for selectionString, got %s" % selectionString )
        if self.__selectionStrings:
            logger.debug("For Sample %s: Combining selectionString %s with sample selectionString %s", \
                self.name, selectionString, self.selectionString )
            return helpers.combineStrings( [selectionString]+self.__selectionStrings, stringOperator = "&&")
        else:
            logger.debug("For Sample %s: Return selectionString %s because sample has no selectionString", \
                self.name, selectionString )
            return selectionString

    def combineWithSampleWeight(self, weightString):
        if weightString is None: return self.weightString
        if not type(weightString)==type(""): raise ValueError( "Need 'None' or string for weightString, got %s" % weightString )
        if self.__weightStrings:
            logger.debug("For Sample %s: Combining weightString %s with sample weightString %s", \
                self.name, weightString, self.weightString )
            return helpers.combineStrings( [weightString]+self.__weightStrings, stringOperator = "*")
        else:
            logger.debug("For Sample %s: Return weightString %s because sample has no weightString", \
                self.name, weightString )
            return weightString

    def getEventList(self, selectionString=None):
        ''' Get a TEventList from a selectionString (combined with self.selectionString, if exists).
        '''

        selectionString_ = self.combineWithSampleSelection( selectionString )

        tmp=str(uuid.uuid4())
        logger.debug( "Making event list for sample %s and selectionString %s", self.name, selectionString_ )
        self.chain.Draw('>>'+tmp, selectionString_ if selectionString_ else "(1)")
        elistTMP_t = ROOT.gDirectory.Get(tmp)

        return elistTMP_t

    def getYieldFromDraw(self, selectionString = None, weightString = None, split = 1):
        ''' Get yield from self.chain according to a selectionString and a weightString
        ''' 

        if split > 1:
            results = [ subsample.getYieldFromDraw( selectionString = selectionString, weightString = weightString) for subsample in self.split( n = split, shuffle = True ) ]
            return {'val':sum( [r['val'] for r in results], ), 'sigma':sqrt( sum( [r['sigma']**2 for r in results], 0 ) ) }
        elif split == 1:
            selectionString_ = self.combineWithSampleSelection( selectionString )
            weightString_    = self.combineWithSampleWeight( weightString )

            tmp=str(uuid.uuid4())
            h = ROOT.TH1D(tmp, tmp, 1,0,2)
            h.Sumw2()
            #weight = weightString if weightString else "1"
            logger.debug( "getYieldFromDraw for sample %s with chain %r", self.name, self.chain )
            self.chain.Draw("1>>"+tmp, "("+weightString_+")*("+selectionString_+")", 'goff')
            res = h.GetBinContent(1)
            resErr = h.GetBinError(1)
            del h

            ## Should remove this unecessary dependency
            #return u_float.u_float( res, resErr )
            
            return {'val': res, 'sigma':resErr}
        else:
            raise ValueError( "Can't split into %r. Need positive integer." % split )

    def get1DHistoFromDraw(self, variableString, binning, selectionString = None, weightString = None, binningIsExplicit = False, addOverFlowBin = None, isProfile = False):
        ''' Get TH1D/TProfile1D from draw command using selectionString, weight. If binningIsExplicit is true, 
            the binning argument (a list) is translated into variable bin widths. 
            addOverFlowBin can be 'upper', 'lower', 'both' and will add 
            the corresponding overflow bin to the last bin of a 1D histogram'''

        selectionString_ = self.combineWithSampleSelection( selectionString )
        weightString_    = self.combineWithSampleWeight( weightString )

        tmp=str(uuid.uuid4())
        if binningIsExplicit:
            binningArgs = (len(binning)-1, array('d', binning))
        else:
            binningArgs = binning

        cls = ROOT.TProfile if isProfile else ROOT.TH1D

        res = cls(tmp, tmp, *binningArgs)

        #weight = weightString if weightString else "1"

        self.chain.Draw(variableString+">>"+tmp, "("+weightString_+")*("+selectionString_+")", 'goff')
       
        Plot.addOverFlowBin1D( res, addOverFlowBin )
 
        return res

    def get2DHistoFromDraw(self, variableString, binning, selectionString = None, weightString = None, binningIsExplicit = False, isProfile = False):
        ''' Get TH2D/TProfile2D from draw command using selectionString, weight. If binningIsExplicit is true, 
            the binning argument (a tuple of two lists) is translated into variable bin widths. 
        '''

        selectionString_ = self.combineWithSampleSelection( selectionString )
        weightString_    = self.combineWithSampleWeight( weightString )

        tmp=str(uuid.uuid4())
        if binningIsExplicit:
            if not len(binning)==2 and type(binning)==type(()):
                raise ValueError( "Need a tuple with two lists corresponding to variable bin thresholds for x and y axis. Got % s"% binning )
            binningArgs = (len(binning[0])-1, array('d', binning[0]), len(binning[1])-1, array('d', binning[1]))
        else:
            if not len(binning)==6:
                raise ValueError( "Need binning in standard 2D form: [nBinsx,xLow,xHigh,nBinsy,yLow,yHigh]. Got %s" % binning )
            binningArgs = binning

        if isProfile:
            cls = ROOT.TProfile2D 
        else:
            cls = ROOT.TH2D

        res = cls(tmp, tmp, *binningArgs)
        self.chain.Draw(variableString+">>"+tmp, "("+weightString_+")*("+selectionString_+")", 'goff')

        return res

    def get3DHistoFromDraw(self, variableString, binning, selectionString = None, weightString = None, binningIsExplicit = False, isProfile = False):
        ''' Get TH3D/TProfile3D from draw command using selectionString, weight. If binningIsExplicit is true, 
            the binning argument (a tuple of two lists) is translated into variable bin widths. 
        '''

        selectionString_ = self.combineWithSampleSelection( selectionString )
        weightString_    = self.combineWithSampleWeight( weightString )

        tmp=str(uuid.uuid4())
        if binningIsExplicit:
            if not len(binning)==3 and type(binning)==type(()):
                raise ValueError( "Need a tuple with three lists corresponding to variable bin thresholds for x, y and z axis. Got % s"% binning )
            binningArgs = (len(binning[0])-1, array('d', binning[0]), len(binning[1])-1, array('d', binning[1]),  len(binning[2])-1, array('d', binning[2]))
        else:
            if not len(binning)==9:
                raise ValueError( "Need binning in standard 3D form: [nBinsx,xLow,xHigh,nBinsy,yLow,yHigh,nBinsz,zLow,zHigh]. Got %s" % binning )
            binningArgs = binning

        if isProfile:
            cls = ROOT.TProfile3D 
        else:
            cls = ROOT.TH3D

        res = cls(tmp, tmp, *binningArgs)
        self.chain.Draw(variableString+">>"+tmp, "("+weightString_+")*("+selectionString_+")", 'goff')

        return res<|MERGE_RESOLUTION|>--- conflicted
+++ resolved
@@ -60,21 +60,6 @@
         super(Sample, self).__init__( name=name, files=files, normalization=normalization, xSection=xSection, isData=isData, color=color, texName=texName)
 
         self.treeName = treeName
-<<<<<<< HEAD
-        self.files = files
-        self.xSection = xSection
-
-        if not len(self.files)>0:
-          raise helpers.EmptySampleError( "No ROOT files for sample %s! Files: %s" % (self.name, self.files) )
-
-        self.normalization = normalization
-
-        self.isData = isData
-        self.color = color
-        self.texName = texName if not texName is None else name
-
-=======
->>>>>>> 9c9570ad
         self._chain = None
        
         self.__selectionStrings = [] 
@@ -545,7 +530,7 @@
                 selectionString = selectionString, weightString = weightString, 
                 isData = isData, color = color, texName = texName )
 
-    def split(self, n, nSub=None, clear = True, shuffle = False):
+    def split(self, n, nSub = None, clear = True, shuffle = False):
         ''' Split sample into n sub-samples
         '''
         
@@ -561,7 +546,7 @@
         if clear: self.clear() # Kill yourself.
 
         splitSamps = [Sample(
-            name            = self.name + "_%i" % n_sample,
+            name            = self.name + "_%i" % n_sample if nSub is not None else self.name,
             treeName        = self.treeName,
             files           = chunks[n_sample],
             xSection        = self.xSection,
